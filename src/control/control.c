/*
    This file is part of darktable,
    copyright (c) 2009--2011 johannes hanika.
    copyright (c) 2010--2011 henrik andersson.
    Copyright (c) 2012 James C. McPherson

    darktable is free software: you can redistribute it and/or modify
    it under the terms of the GNU General Public License as published by
    the Free Software Foundation, either version 3 of the License, or
    (at your option) any later version.

    darktable is distributed in the hope that it will be useful,
    but WITHOUT ANY WARRANTY; without even the implied warranty of
    MERCHANTABILITY or FITNESS FOR A PARTICULAR PURPOSE.  See the
    GNU General Public License for more details.

    You should have received a copy of the GNU General Public License
    along with darktable.  If not, see <http://www.gnu.org/licenses/>.
*/
#ifdef HAVE_CONFIG_H
#  include "config.h"
#endif
#include "common/darktable.h"
#include "control/control.h"
#include "control/conf.h"
#include "develop/develop.h"
#include "common/image_cache.h"
#include "common/imageio.h"
#include "common/debug.h"
#include "bauhaus/bauhaus.h"
#include "views/view.h"
#include "gui/gtk.h"
#include "gui/contrast.h"
#include "gui/draw.h"

#ifdef GDK_WINDOWING_QUARTZ
#  include <Carbon/Carbon.h>
#  include <ApplicationServices/ApplicationServices.h>
#  include <CoreServices/CoreServices.h>
#endif

#ifdef G_OS_WIN32
#  include <windows.h>
#endif

#include <stdlib.h>
#include <strings.h>
#include <assert.h>
#include <math.h>
#include <string.h>
#include <glib/gstdio.h>
#include <gdk/gdkkeysyms.h>

/* the queue can have scheduled jobs but all
    the workers is sleeping, so this kicks the workers
    on timed interval.
*/
static void * _control_worker_kicker(void *ptr);

void dt_ctl_settings_default(dt_control_t *c)
{
  dt_conf_set_string ("database", "library.db");

  dt_conf_set_int  ("config_version", DT_CONFIG_VERSION);
  dt_conf_set_bool ("write_sidecar_files", TRUE);
  dt_conf_set_bool ("ask_before_delete", TRUE);
  dt_conf_set_int  ("parallel_export", 1);
  dt_conf_set_int  ("worker_threads", 2);
  dt_conf_set_int  ("cache_memory", 536870912);
  dt_conf_set_int  ("database_cache_quality", 89);

  dt_conf_set_bool ("ui_last/fullscreen", FALSE);
  dt_conf_set_bool ("ui_last/maximized", FALSE);
  dt_conf_set_int  ("ui_last/view", DT_MODE_NONE);

  dt_conf_set_int  ("ui_last/window_x",      0);
  dt_conf_set_int  ("ui_last/window_y",      0);
  dt_conf_set_int  ("ui_last/window_w",    900);
  dt_conf_set_int  ("ui_last/window_h",    500);

  dt_conf_set_int  ("ui_last/panel_left",   -1);
  dt_conf_set_int  ("ui_last/panel_right",  -1);
  dt_conf_set_int  ("ui_last/panel_top",     0);
  dt_conf_set_int  ("ui_last/panel_bottom",  0);

  dt_conf_set_int  ("ui_last/expander_library",     1<<DT_LIBRARY);
  dt_conf_set_int  ("ui_last/expander_navigation", -1);
  dt_conf_set_int  ("ui_last/expander_histogram",  -1);
  dt_conf_set_int  ("ui_last/expander_history",    -1);

  dt_conf_set_int  ("ui_last/initial_rating", DT_LIB_FILTER_STAR_1);

  // import settings
  dt_conf_set_string ("capture/camera/storage/basedirectory", "$(PICTURES_FOLDER)/Darktable");
  dt_conf_set_string ("capture/camera/storage/subpath", "$(YEAR)$(MONTH)$(DAY)_$(JOBCODE)");
  dt_conf_set_string ("capture/camera/storage/namepattern", "$(YEAR)$(MONTH)$(DAY)_$(SEQUENCE).$(FILE_EXTENSION)");
  dt_conf_set_string ("capture/camera/import/jobcode", "noname");

  dt_conf_set_int  ("plugins/collection/film_id",           1);
  dt_conf_set_int  ("plugins/collection/filter_flags",      3);
  dt_conf_set_int  ("plugins/collection/query_flags",       3);
  dt_conf_set_int  ("plugins/collection/rating",            1);
  dt_conf_set_int  ("plugins/lighttable/collect/num_rules", 0);
  dt_conf_set_int  ("plugins/collection/sort",              0);
  dt_conf_set_bool ("plugins/collection/descending",        0);

  // reasonable thumbnail res:
  dt_conf_set_int  ("plugins/lighttable/thumbnail_width", 1300);
  dt_conf_set_int  ("plugins/lighttable/thumbnail_height", 1000);
}

void dt_ctl_settings_init(dt_control_t *s)
{
  // same thread as init
  s->gui_thread = pthread_self();
  // init global defaults.
  dt_pthread_mutex_init(&(s->global_mutex), NULL);
  dt_pthread_mutex_init(&(s->image_mutex), NULL);

  s->global_settings.version = DT_VERSION;

  // TODO: move the mouse_over_id of lighttable to something general in
  // control: gui-thread selected img or so?
  s->global_settings.lib_image_mouse_over_id = -1;

  // TODO: move these to darkroom settings blob:
  s->global_settings.dev_closeup = 0;
  s->global_settings.dev_zoom_x = 0;
  s->global_settings.dev_zoom_y = 0;
  s->global_settings.dev_zoom = DT_ZOOM_FIT;

  memcpy(&(s->global_defaults), &(s->global_settings), sizeof(dt_ctl_settings_t));
}

// There are systems where absolute paths don't start with '/' (like Windows).
// Since the bug which introduced absolute paths to the db was fixed before a
// Windows build was available this shouldn't matter though.
static void dt_control_sanitize_database()
{
  sqlite3_stmt *stmt;
  sqlite3_stmt *innerstmt;
  DT_DEBUG_SQLITE3_PREPARE_V2(dt_database_get(darktable.db),
    "select id, filename from images where filename like '/%'",
    -1, &stmt, NULL);
  DT_DEBUG_SQLITE3_PREPARE_V2(dt_database_get(darktable.db),
    "update images set filename = ?1 where id = ?2", -1, &innerstmt, NULL);
  while (sqlite3_step(stmt) == SQLITE_ROW)
  {
    int id = sqlite3_column_int(stmt, 0);
    const char* path = (const char*)sqlite3_column_text(stmt, 1);
    gchar* filename = g_path_get_basename (path);
    DT_DEBUG_SQLITE3_BIND_TEXT(innerstmt, 1, filename, -1, SQLITE_TRANSIENT);
    DT_DEBUG_SQLITE3_BIND_INT(innerstmt, 2, id);
    sqlite3_step(innerstmt);
    sqlite3_reset(innerstmt);
    sqlite3_clear_bindings(innerstmt);
    g_free(filename);
  }
  sqlite3_finalize(stmt);
  sqlite3_finalize(innerstmt);

  // temporary stuff for some ops, need this for some reason with newer sqlite3:
  DT_DEBUG_SQLITE3_EXEC(dt_database_get(darktable.db),
    "CREATE TABLE memory.color_labels_temp (imgid INTEGER PRIMARY KEY)",
    NULL, NULL, NULL);
  DT_DEBUG_SQLITE3_EXEC(dt_database_get(darktable.db),
    "CREATE TABLE memory.tmp_selection (imgid INTEGER)", NULL, NULL, NULL);
  DT_DEBUG_SQLITE3_EXEC(dt_database_get(darktable.db),
    "CREATE TABLE memory.tagq (tmpid INTEGER PRIMARY KEY, id INTEGER)",
    NULL, NULL, NULL);
  DT_DEBUG_SQLITE3_EXEC(dt_database_get(darktable.db),
    "CREATE TABLE memory.taglist "
    "(tmpid INTEGER PRIMARY KEY, id INTEGER UNIQUE ON CONFLICT REPLACE, "
    "count INTEGER)",
    NULL, NULL, NULL);
}

int dt_control_load_config(dt_control_t *c)
{
  dt_conf_set_int("ui_last/view", DT_MODE_NONE);
  int width  = dt_conf_get_int("ui_last/window_w");
  int height = dt_conf_get_int("ui_last/window_h");
  gint x = dt_conf_get_int("ui_last/window_x");
  gint y = dt_conf_get_int("ui_last/window_y");
  GtkWidget *widget = dt_ui_main_window(darktable.gui->ui);
  gtk_window_move(GTK_WINDOW(widget),x,y);
  gtk_window_resize(GTK_WINDOW(widget), width, height);
  int fullscreen = dt_conf_get_bool("ui_last/fullscreen");
  if(fullscreen) gtk_window_fullscreen  (GTK_WINDOW(widget));
  else
  {
    gtk_window_unfullscreen(GTK_WINDOW(widget));
    int maximized  = dt_conf_get_bool("ui_last/maximized");
    if(maximized) gtk_window_maximize(GTK_WINDOW(widget));
    else          gtk_window_unmaximize(GTK_WINDOW(widget));
  }
  return 0;
}

int dt_control_write_config(dt_control_t *c)
{
  GtkWidget *widget = dt_ui_main_window(darktable.gui->ui);
  gint x, y;
  gtk_window_get_position(GTK_WINDOW(widget), &x, &y);
  dt_conf_set_int ("ui_last/window_x",  x);
  dt_conf_set_int ("ui_last/window_y",  y);
  dt_conf_set_int ("ui_last/window_w",  widget->allocation.width);
  dt_conf_set_int ("ui_last/window_h",  widget->allocation.height);
  dt_conf_set_bool("ui_last/maximized",
    (gdk_window_get_state(widget->window) & GDK_WINDOW_STATE_MAXIMIZED));

  sqlite3_stmt *stmt;
  dt_pthread_mutex_lock(&(darktable.control->global_mutex));
  DT_DEBUG_SQLITE3_PREPARE_V2(dt_database_get(darktable.db),
    "update settings set settings = ?1 where rowid = 1", -1, &stmt, NULL);
  DT_DEBUG_SQLITE3_BIND_BLOB(stmt, 1, &(darktable.control->global_settings),
    sizeof(dt_ctl_settings_t), SQLITE_STATIC);
  sqlite3_step(stmt);
  sqlite3_finalize(stmt);
  dt_pthread_mutex_unlock(&(darktable.control->global_mutex));
  return 0;
}

// Get the display ICC profile of the monitor associated with the widget.
// For X display, uses the ICC profile specifications version 0.2 from
// http://burtonini.com/blog/computers/xicc
// Based on code from Gimp's modules/cdisplay_lcms.c
void dt_ctl_get_display_profile(GtkWidget *widget,
                                guint8 **buffer, gint *buffer_size)
{
  // thanks to ufraw for this!
  *buffer = NULL;
  *buffer_size = 0;
#if defined GDK_WINDOWING_X11
  GdkScreen *screen = gtk_widget_get_screen(widget);
  if ( screen==NULL )
    screen = gdk_screen_get_default();
  int monitor = gdk_screen_get_monitor_at_window (screen, widget->window);
  char *atom_name;
  if (monitor > 0)
    atom_name = g_strdup_printf("_ICC_PROFILE_%d", monitor);
  else
    atom_name = g_strdup("_ICC_PROFILE");

  GdkAtom type = GDK_NONE;
  gint format = 0;
  gdk_property_get(gdk_screen_get_root_window(screen),
                   gdk_atom_intern(atom_name, FALSE), GDK_NONE,
                   0, 64 * 1024 * 1024, FALSE,
                   &type, &format, buffer_size, buffer);
  g_free(atom_name);

#elif defined GDK_WINDOWING_QUARTZ
  GdkScreen *screen = gtk_widget_get_screen(widget);
  if ( screen==NULL )
    screen = gdk_screen_get_default();
  int monitor = gdk_screen_get_monitor_at_window(screen, widget->window);

  CMProfileRef prof = NULL;
  CMGetProfileByAVID(monitor, &prof);
  if ( prof==NULL )
    return;

  CFDataRef data;
  data = CMProfileCopyICCData(NULL, prof);
  CMCloseProfile(prof);

  UInt8 *tmp_buffer = (UInt8 *) g_malloc(CFDataGetLength(data));
  CFDataGetBytes(data, CFRangeMake(0, CFDataGetLength(data)), tmp_buffer);

  *buffer = (guint8 *) tmp_buffer; 
  *buffer_size = CFDataGetLength(data);

  CFRelease(data);
#elif defined G_OS_WIN32
  (void)widget;
  HDC hdc = GetDC (NULL);
  if ( hdc==NULL )
    return;

  DWORD len = 0;
  GetICMProfile (hdc, &len, NULL);
  gchar *path = g_new (gchar, len);

  if (GetICMProfile (hdc, &len, path))
  {
    gsize size;
    g_file_get_contents(path, (gchar**)buffer, &size, NULL);
    *buffer_size = size;
  }
  g_free (path);
  ReleaseDC (NULL, hdc);
#endif
}

void dt_control_create_database_schema()
{
  DT_DEBUG_SQLITE3_EXEC(dt_database_get(darktable.db),
    "create table settings (settings blob)", NULL, NULL, NULL);
  DT_DEBUG_SQLITE3_EXEC(dt_database_get(darktable.db),
    "create table film_rolls "
    "(id integer primary key, datetime_accessed char(20), "
    "folder varchar(1024), external_drive varchar(1024))",
    NULL, NULL, NULL);
  DT_DEBUG_SQLITE3_EXEC(dt_database_get(darktable.db),
    "create table images (id integer primary key, group_id integer, film_id integer, "
    "width int, height int, filename varchar, maker varchar, model varchar, "
    "lens varchar, exposure real, aperture real, iso real, focal_length real, "
    "focus_distance real, datetime_taken char(20), flags integer, "
    "output_width integer, output_height integer, crop real, "
    "raw_parameters integer, raw_denoise_threshold real, "
    "raw_auto_bright_threshold real, raw_black real, raw_maximum real, "
    "caption varchar, description varchar, license varchar, sha1sum char(40), "
    "orientation integer, histogram blob, lightmap blob)", NULL, NULL, NULL);
  DT_DEBUG_SQLITE3_EXEC(dt_database_get(darktable.db),
    "create index if not exists group_id_index on images (group_id)", NULL, NULL, NULL);
  DT_DEBUG_SQLITE3_EXEC(dt_database_get(darktable.db),
    "create table selected_images (imgid integer)", NULL, NULL, NULL);
  DT_DEBUG_SQLITE3_EXEC(dt_database_get(darktable.db),
    "create table history (imgid integer, num integer, module integer, "
    "operation varchar(256), op_params blob, enabled integer, "
    "blendop_params blob, blendop_version integer)", NULL, NULL, NULL);
  DT_DEBUG_SQLITE3_EXEC(dt_database_get(darktable.db),
    "create index if not exists imgid_index on history (imgid)", NULL, NULL, NULL);
  DT_DEBUG_SQLITE3_EXEC(dt_database_get(darktable.db),
    "create table tags (id integer primary key, name varchar, icon blob, "
    "description varchar, flags integer)", NULL, NULL, NULL);
  DT_DEBUG_SQLITE3_EXEC(dt_database_get(darktable.db),
    "create table tagxtag (id1 integer, id2 integer, count integer, "
    "primary key(id1, id2))", NULL, NULL, NULL);
  DT_DEBUG_SQLITE3_EXEC(dt_database_get(darktable.db),
    "create table tagged_images (imgid integer, tagid integer, "
    "primary key(imgid, tagid))", NULL, NULL, NULL);
  DT_DEBUG_SQLITE3_EXEC(dt_database_get(darktable.db),
    "create table styles (name varchar,description varchar)", NULL, NULL, NULL);
  DT_DEBUG_SQLITE3_EXEC(dt_database_get(darktable.db),
    "create table style_items (styleid integer, num integer, module integer, "
    "operation varchar(256), op_params blob, enabled integer, "
    "blendop_params blob, blendop_version integer)", NULL, NULL, NULL);
  DT_DEBUG_SQLITE3_EXEC(dt_database_get(darktable.db),
    "create table color_labels (imgid integer, color integer)",
    NULL, NULL, NULL);
  DT_DEBUG_SQLITE3_EXEC(dt_database_get(darktable.db),
    "create table meta_data (id integer,key integer,value varchar)",
    NULL, NULL, NULL);
}

void dt_control_init(dt_control_t *s)
{
  dt_ctl_settings_init(s);

  memset(s->vimkey, 0, sizeof(s->vimkey));
  s->vimkey_cnt = 0;

  // s->last_expose_time = dt_get_wtime();
  s->key_accelerators_on = 1;
  s->log_pos = s->log_ack = 0;
  s->log_busy = 0;
  s->log_message_timeout_id = 0;
  dt_pthread_mutex_init(&(s->log_mutex), NULL);
  s->progress = 200.0f;

  dt_conf_set_int("ui_last/view", DT_MODE_NONE);

  // if config is old, replace with new defaults.
  if(DT_CONFIG_VERSION > dt_conf_get_int("config_version"))
    dt_ctl_settings_default(s);

  pthread_cond_init(&s->cond, NULL);
  dt_pthread_mutex_init(&s->cond_mutex, NULL);
  dt_pthread_mutex_init(&s->queue_mutex, NULL);
  dt_pthread_mutex_init(&s->run_mutex, NULL);

  // start threads
  s->num_threads = CLAMP(dt_conf_get_int ("worker_threads"), 1, 8);
  s->thread = (pthread_t *)malloc(sizeof(pthread_t)*s->num_threads);
  dt_pthread_mutex_lock(&s->run_mutex);
  s->running = 1;
  dt_pthread_mutex_unlock(&s->run_mutex);
  for(int k=0; k<s->num_threads; k++)
    pthread_create(&s->thread[k], NULL, dt_control_work, s);

  /* create queue kicker thread */
  pthread_create(&s->kick_on_workers_thread, NULL, _control_worker_kicker, s);

  for(int k=0; k<DT_CTL_WORKER_RESERVED; k++)
  {
    s->new_res[k] = 0;
    pthread_create(&s->thread_res[k], NULL, dt_control_work_res, s);

#if 0
    /* check if thread created is the worker thread, then
        set scheduling information for the thread to nice level. */
    if (k == DT_CTL_WORKER_7)
    {
      int res;
      struct sched_param sched_params;
      sched_params.sched_priority = sched_get_priority_min(SCHED_RR);
      if((res=pthread_setschedparam(s->thread_res[k], SCHED_RR, &sched_params))!=0)
        fprintf(stderr,"Failed to set background thread scheduling to nice level: %d.",res);

    }
#endif

  }
  s->button_down = 0;
  s->button_down_which = 0;


  // init database schema:
  int rc;
  sqlite3_stmt *stmt;

  rc = sqlite3_prepare_v2(dt_database_get(darktable.db),
    "select settings from settings", -1, &stmt, NULL);
  if(rc == SQLITE_OK && sqlite3_step(stmt) == SQLITE_ROW)
  {
    dt_pthread_mutex_lock(&(darktable.control->global_mutex));
    darktable.control->global_settings.version = -1;
    const void *set = sqlite3_column_blob(stmt, 0);
    int len = sqlite3_column_bytes(stmt, 0);
    if(sizeof(dt_ctl_settings_t) == len)
      memcpy(&(darktable.control->global_settings), set, len);
    sqlite3_finalize(stmt);

    if(darktable.control->global_settings.version != DT_VERSION)
    {
      fprintf(stderr,
        "[load_config] wrong version %d (should be %d), substituting defaults.\n",
        darktable.control->global_settings.version, DT_VERSION);
      memcpy(&(darktable.control->global_settings),
        &(darktable.control->global_defaults), sizeof(dt_ctl_settings_t));
      dt_pthread_mutex_unlock(&(darktable.control->global_mutex));
      // drop all, restart. TODO: freeze this version or have update facility!
      sqlite3_exec(dt_database_get(darktable.db),
        "drop table settings", NULL, NULL, NULL);
      sqlite3_exec(dt_database_get(darktable.db),
        "drop table film_rolls", NULL, NULL, NULL);
      sqlite3_exec(dt_database_get(darktable.db),
        "drop table images", NULL, NULL, NULL);
      sqlite3_exec(dt_database_get(darktable.db),
        "drop table selected_images", NULL, NULL, NULL);
      sqlite3_exec(dt_database_get(darktable.db),
        "drop table mipmaps", NULL, NULL, NULL);
      sqlite3_exec(dt_database_get(darktable.db),
        "drop table mipmap_timestamps", NULL, NULL, NULL);
      sqlite3_exec(dt_database_get(darktable.db),
        "drop table history", NULL, NULL, NULL);
      sqlite3_exec(dt_database_get(darktable.db),
        "drop table tags", NULL, NULL, NULL);
      sqlite3_exec(dt_database_get(darktable.db),
        "drop table tagxtag", NULL, NULL, NULL);
      sqlite3_exec(dt_database_get(darktable.db),
        "drop table tagged_images", NULL, NULL, NULL);
      sqlite3_exec(dt_database_get(darktable.db),
        "drop table styles", NULL, NULL, NULL);
      sqlite3_exec(dt_database_get(darktable.db),
        "drop table style_items", NULL, NULL, NULL);
      sqlite3_exec(dt_database_get(darktable.db),
        "drop table meta_data", NULL, NULL, NULL);
      goto create_tables;
    }
    else
    {
      // silly check if old table is still present:
      sqlite3_exec(dt_database_get(darktable.db),
        "delete from color_labels where imgid=0", NULL, NULL, NULL);
      sqlite3_exec(dt_database_get(darktable.db),
        "insert into color_labels values (0, 0)", NULL, NULL, NULL);
      sqlite3_exec(dt_database_get(darktable.db),
        "insert into color_labels values (0, 1)", NULL, NULL, NULL);
      DT_DEBUG_SQLITE3_PREPARE_V2(dt_database_get(darktable.db),
        "select max(color) from color_labels where imgid=0", -1, &stmt, NULL);
      int col = 0;
      // still the primary key option set?
      if(sqlite3_step(stmt) == SQLITE_ROW)
        col = MAX(col, sqlite3_column_int(stmt, 0));
      sqlite3_finalize(stmt);
      if(col != 1) sqlite3_exec(dt_database_get(darktable.db),
        "drop table color_labels", NULL, NULL, NULL);

      // insert new tables, if not there (statement will just fail if so):
      sqlite3_exec(dt_database_get(darktable.db),
          "create table color_labels (imgid integer, color integer)",
          NULL, NULL, NULL);
      sqlite3_exec(dt_database_get(darktable.db),
          "drop table mipmaps", NULL, NULL, NULL);
      sqlite3_exec(dt_database_get(darktable.db),
          "drop table mipmap_timestamps", NULL, NULL, NULL);
      sqlite3_exec(dt_database_get(darktable.db),
          "create table styles (name varchar, description varchar)",
          NULL, NULL, NULL);
      sqlite3_exec(dt_database_get(darktable.db),
          "create table style_items (styleid integer, num integer, "
          "module integer, operation varchar(256), op_params blob, "
          "enabled integer)", NULL, NULL, NULL);
      sqlite3_exec(dt_database_get(darktable.db),
          "create table meta_data (id integer, key integer,value varchar)",
          NULL, NULL, NULL);

      // add columns where needed. will just fail otherwise:
      sqlite3_exec(dt_database_get(darktable.db),
      "alter table images add column orientation integer",
      NULL, NULL, NULL);
      sqlite3_exec(dt_database_get(darktable.db),
      "update images set orientation = -1 where orientation is NULL",
      NULL, NULL, NULL);
      sqlite3_exec(dt_database_get(darktable.db),
      "alter table images add column focus_distance real",
      NULL, NULL, NULL);
      sqlite3_exec(dt_database_get(darktable.db),
      "update images set focus_distance = -1 where focus_distance is NULL",
      NULL, NULL, NULL);
      sqlite3_exec(dt_database_get(darktable.db),
      "alter table images add column group_id integer",
      NULL, NULL, NULL);
      sqlite3_exec(dt_database_get(darktable.db),
      "update images set group_id = id where group_id is NULL",
      NULL, NULL, NULL);
      sqlite3_exec(dt_database_get(darktable.db),
      "alter table images add column histogram blob",
      NULL, NULL, NULL);
      sqlite3_exec(dt_database_get(darktable.db),
      "alter table images add column lightmap blob",
      NULL, NULL, NULL);
      sqlite3_exec(dt_database_get(darktable.db),
<<<<<<< HEAD
      "alter table film_rolls add column external_drive varchar(1024)",
=======
      "create index if not exists group_id_index on images (group_id)",
      NULL, NULL, NULL);
      sqlite3_exec(dt_database_get(darktable.db),
      "create index if not exists imgid_index on history (imgid)",
>>>>>>> de3bb583
      NULL, NULL, NULL);

      // add column for blendops
      sqlite3_exec(dt_database_get(darktable.db),
          "alter table history add column blendop_params blob",
          NULL, NULL, NULL);
      sqlite3_exec(dt_database_get(darktable.db),
          "alter table history add column blendop_version integer",
          NULL, NULL, NULL);
      sqlite3_exec(dt_database_get(darktable.db),
          "update history set blendop_version = 1 where blendop_version is NULL",
          NULL, NULL, NULL);
      sqlite3_exec(dt_database_get(darktable.db),
          "alter table style_items add column blendop_params blob",
          NULL, NULL, NULL);
      sqlite3_exec(dt_database_get(darktable.db),
          "alter table style_items add column blendop_version integer",
          NULL, NULL, NULL);
      sqlite3_exec(dt_database_get(darktable.db),
          "update style_items set blendop_version = 1 where "
          "blendop_version is NULL",
          NULL, NULL, NULL);
      sqlite3_exec(dt_database_get(darktable.db),
          "alter table presets add column blendop_params blob",
          NULL, NULL, NULL);
      sqlite3_exec(dt_database_get(darktable.db),
          "alter table presets add column blendop_version integer",
          NULL, NULL, NULL);
      sqlite3_exec(dt_database_get(darktable.db),
          "update presets set blendop_version = 1 where blendop_version is NULL",
          NULL, NULL, NULL);

      dt_pthread_mutex_unlock(&(darktable.control->global_mutex));
    }
  }
  else
  {
    // db not yet there, create it
    sqlite3_finalize(stmt);
create_tables:
    dt_control_create_database_schema();
    DT_DEBUG_SQLITE3_PREPARE_V2(dt_database_get(darktable.db),
      "insert into settings (settings) values (?1)", -1, &stmt, NULL);
    DT_DEBUG_SQLITE3_BIND_BLOB(stmt, 1, &(darktable.control->global_defaults),
      sizeof(dt_ctl_settings_t), SQLITE_STATIC);
    sqlite3_step(stmt);
    sqlite3_finalize(stmt);
  }

  dt_control_sanitize_database();
}

void dt_control_key_accelerators_on(struct dt_control_t *s)
{
  gtk_window_add_accel_group(GTK_WINDOW(dt_ui_main_window(darktable.gui->ui)),
    darktable.control->accelerators);
  if(!s->key_accelerators_on)
    s->key_accelerators_on = 1;
}

void dt_control_key_accelerators_off(struct dt_control_t *s)
{
  gtk_window_remove_accel_group(
      GTK_WINDOW(dt_ui_main_window(darktable.gui->ui)),
      darktable.control->accelerators);
  s->key_accelerators_on = 0;
}


int dt_control_is_key_accelerators_on(struct dt_control_t *s)
{
  return  s->key_accelerators_on;
}

void dt_control_change_cursor(dt_cursor_t curs)
{
  GtkWidget *widget = dt_ui_main_window(darktable.gui->ui);
  GdkCursor* cursor = gdk_cursor_new(curs);
  gdk_window_set_cursor(widget->window, cursor);
  gdk_cursor_destroy(cursor);
}

int dt_control_running()
{
  // FIXME: when shutdown, run_mutex is not inited anymore!
  dt_control_t *s = darktable.control;
  dt_pthread_mutex_lock(&s->run_mutex);
  int running = s->running;
  dt_pthread_mutex_unlock(&s->run_mutex);
  return running;
}

void dt_control_quit()
{
  dt_gui_gtk_quit();
  // thread safe quit, 1st pass:
  dt_pthread_mutex_lock(&darktable.control->cond_mutex);
  dt_pthread_mutex_lock(&darktable.control->run_mutex);
  darktable.control->running = 0;
  dt_pthread_mutex_unlock(&darktable.control->run_mutex);
  dt_pthread_mutex_unlock(&darktable.control->cond_mutex);
  // let gui pick up the running = 0 state and die
  gtk_widget_queue_draw(dt_ui_center(darktable.gui->ui));
}

void dt_control_shutdown(dt_control_t *s)
{
  dt_pthread_mutex_lock(&s->cond_mutex);
  dt_pthread_mutex_lock(&s->run_mutex);
  s->running = 0;
  dt_pthread_mutex_unlock(&s->run_mutex);
  dt_pthread_mutex_unlock(&s->cond_mutex);
  pthread_cond_broadcast(&s->cond);

  /* cancel background job if any */
  dt_control_job_cancel(&s->job_res[DT_CTL_WORKER_7]);

  /* first wait for kick_on_workers_thread */
  pthread_join(s->kick_on_workers_thread, NULL);

  // gdk_threads_leave();
  int k;
  for(k=0; k<s->num_threads; k++)
    // pthread_kill(s->thread[k], 9);
    pthread_join(s->thread[k], NULL);
  for(k=0; k<DT_CTL_WORKER_RESERVED; k++)
    // pthread_kill(s->thread_res[k], 9);
    pthread_join(s->thread_res[k], NULL);


  // gdk_threads_enter();
}

void dt_control_cleanup(dt_control_t *s)
{
  // vacuum TODO: optional?
  // DT_DEBUG_SQLITE3_EXEC(dt_database_get(darktable.db), "PRAGMA incremental_vacuum(0)", NULL, NULL, NULL);
  // DT_DEBUG_SQLITE3_EXEC(dt_database_get(darktable.db), "vacuum", NULL, NULL, NULL);
  dt_pthread_mutex_destroy(&s->queue_mutex);
  dt_pthread_mutex_destroy(&s->cond_mutex);
  dt_pthread_mutex_destroy(&s->log_mutex);
  dt_pthread_mutex_destroy(&s->run_mutex);
}

void dt_control_job_init(dt_job_t *j, const char *msg, ...)
{
  memset(j, 0, sizeof(dt_job_t));
#ifdef DT_CONTROL_JOB_DEBUG
  va_list ap;
  va_start(ap, msg);
  vsnprintf(j->description, DT_CONTROL_DESCRIPTION_LEN, msg, ap);
  va_end(ap);
#endif
  j->state = DT_JOB_STATE_INITIALIZED;
  dt_pthread_mutex_init (&j->state_mutex,NULL);
  dt_pthread_mutex_init (&j->wait_mutex,NULL);
}

void dt_control_job_set_state_callback(dt_job_t *j,dt_job_state_change_callback cb,void *user_data)
{
  j->state_changed_cb = cb;
  j->user_data = user_data;
}


void dt_control_job_print(dt_job_t *j)
{
#ifdef DT_CONTROL_JOB_DEBUG
  dt_print(DT_DEBUG_CONTROL, "%s", j->description);
#endif
}

void _control_job_set_state(dt_job_t *j,int state)
{
  dt_pthread_mutex_lock (&j->state_mutex);
  j->state = state;
  /* pass state change to callback */
  if (j->state_changed_cb)
    j->state_changed_cb (j,state);
  dt_pthread_mutex_unlock (&j->state_mutex);

}

int dt_control_job_get_state(dt_job_t *j)
{
  dt_pthread_mutex_lock (&j->state_mutex);
  int state = j->state;
  dt_pthread_mutex_unlock (&j->state_mutex);
  return state;
}

void dt_control_job_cancel(dt_job_t *j)
{
  _control_job_set_state (j,DT_JOB_STATE_CANCELLED);
}

void dt_control_job_wait(dt_job_t *j)
{
  int state = dt_control_job_get_state (j);

  /* if job execution not is finished let's wait for signal */
  if (state==DT_JOB_STATE_RUNNING || state==DT_JOB_STATE_CANCELLED)
  {
    dt_pthread_mutex_lock (&j->wait_mutex);
    dt_pthread_mutex_unlock (&j->wait_mutex);
  }

}

int32_t dt_control_run_job_res(dt_control_t *s, int32_t res)
{
  assert(res < DT_CTL_WORKER_RESERVED && res >= 0);
  dt_job_t *j = NULL;
  dt_pthread_mutex_lock(&s->queue_mutex);
  if(s->new_res[res]) j = s->job_res + res;
  s->new_res[res] = 0;
  dt_pthread_mutex_unlock(&s->queue_mutex);
  if(!j) return -1;

  /* change state to running */
  dt_pthread_mutex_lock (&j->wait_mutex);
  if (dt_control_job_get_state (j) == DT_JOB_STATE_QUEUED)
  {
    dt_print(DT_DEBUG_CONTROL, "[run_job+] %02d %f ", res, dt_get_wtime());
    dt_control_job_print(j);
    dt_print(DT_DEBUG_CONTROL, "\n");

    _control_job_set_state (j,DT_JOB_STATE_RUNNING);

    /* execute job */
    j->result = j->execute (j);

    _control_job_set_state (j,DT_JOB_STATE_FINISHED);
    dt_print(DT_DEBUG_CONTROL, "[run_job-] %02d %f ", res, dt_get_wtime());
    dt_control_job_print(j);
    dt_print(DT_DEBUG_CONTROL, "\n");

  }
  dt_pthread_mutex_unlock (&j->wait_mutex);
  return 0;
}


int32_t dt_control_run_job(dt_control_t *s)
{
  dt_job_t *j=NULL,*bj=NULL;
  dt_pthread_mutex_lock(&s->queue_mutex);

  /* check if queue is empty */
  if(g_list_length(s->queue) == 0)
  {
    dt_pthread_mutex_unlock(&s->queue_mutex);
    return -1;
  }

  /* go thru the queue and find one normal job and a background job
      that is up for execution.*/
  time_t ts_now = time(NULL);
  GList *jobitem=g_list_first(s->queue);
  if(jobitem)
    do
    {
      dt_job_t *tj = jobitem->data;

      /* check if it's a scheduled job and is waiting to be executed */
      if(!bj && (tj->ts_execute > tj->ts_added) && tj->ts_execute <= ts_now)
        bj = tj;
      else if ((tj->ts_execute < tj->ts_added) && !j)
        j = tj;

      /* if we got a normal job, and a background job, we are finished */
      if(bj && j) break;

    } while ((jobitem = g_list_next(jobitem)));

  /* remove the found jobs from queue */
  if (bj)
     s->queue = g_list_remove(s->queue, bj);

  if (j)
     s->queue = g_list_remove(s->queue, j);

  /* unlock the queue */
  dt_pthread_mutex_unlock(&s->queue_mutex);

  /* push background job on reserved backgruond worker */
 if(bj)
 {
    dt_control_add_job_res(s,bj,DT_CTL_WORKER_7);
    g_free (bj);
 }
  /* dont continue if we dont have have a job to execute */
  if(!j)
    return -1;

  /* change state to running */
  dt_pthread_mutex_lock (&j->wait_mutex);
  if (dt_control_job_get_state (j) == DT_JOB_STATE_QUEUED)
  {
    dt_print(DT_DEBUG_CONTROL, "[run_job+] %02d %f ",
      DT_CTL_WORKER_RESERVED+dt_control_get_threadid(), dt_get_wtime());
    dt_control_job_print(j);
    dt_print(DT_DEBUG_CONTROL, "\n");

    _control_job_set_state (j,DT_JOB_STATE_RUNNING);

    /* execute job */
    j->result = j->execute (j);

    _control_job_set_state (j,DT_JOB_STATE_FINISHED);

    dt_print(DT_DEBUG_CONTROL, "[run_job-] %02d %f ",
      DT_CTL_WORKER_RESERVED+dt_control_get_threadid(), dt_get_wtime());
    dt_control_job_print(j);
    dt_print(DT_DEBUG_CONTROL, "\n");

    /* free job */
    dt_pthread_mutex_unlock (&j->wait_mutex);
    g_free(j);
    j = NULL;
  }
  if(j) dt_pthread_mutex_unlock (&j->wait_mutex);

  return 0;
}

int32_t dt_control_add_job_res(dt_control_t *s, dt_job_t *job, int32_t res)
{
  // TODO: pthread cancel and restart in tough cases?
  dt_pthread_mutex_lock(&s->queue_mutex);
  dt_print(DT_DEBUG_CONTROL, "[add_job_res] %d ", res);
  dt_control_job_print(job);
  dt_print(DT_DEBUG_CONTROL, "\n");
  _control_job_set_state (job,DT_JOB_STATE_QUEUED);
  s->job_res[res] = *job;
  s->new_res[res] = 1;
  dt_pthread_mutex_unlock(&s->queue_mutex);
  dt_pthread_mutex_lock(&s->cond_mutex);
  pthread_cond_broadcast(&s->cond);
  dt_pthread_mutex_unlock(&s->cond_mutex);
  return 0;
}

/* Background jobs will be timestamped and added to queue
    the queue will then check ts and detect if its background job
    and place it on the job_res if its available...
*/
int32_t dt_control_add_background_job(dt_control_t *s, dt_job_t *job, time_t delay)
{
  /* setup timestamps */
  job->ts_added = time(NULL);
  job->ts_execute = job->ts_added+delay;

  /* pass the job further to scheduled jobs worker */
  return dt_control_add_job(s,job);
}

int32_t dt_control_add_job(dt_control_t *s, dt_job_t *job)
{
  /* set ts_added if unset */
  if (job->ts_added == 0)
     job->ts_added = time(NULL);

  dt_pthread_mutex_lock(&s->queue_mutex);

  /* check if equivalent job exist in queue, and discard job
      if duplicate found .*/
  GList *jobitem = g_list_first(s->queue);
  if(jobitem)
    do {
      if(!memcmp(job, jobitem->data, sizeof(dt_job_t)))
      {
        dt_print(DT_DEBUG_CONTROL, "[add_job] found job already in queue\n");
        _control_job_set_state (job,DT_JOB_STATE_DISCARDED);
        dt_pthread_mutex_unlock(&s->queue_mutex);
        return -1;
      }
    } while((jobitem=g_list_next(jobitem)));

  dt_print(DT_DEBUG_CONTROL, "[add_job] %d ", g_list_length(s->queue));
  dt_control_job_print(job);
  dt_print(DT_DEBUG_CONTROL, "\n");

  /* add job to queue if not full, otherwise discard the job */
  if( g_list_length(s->queue) < DT_CONTROL_MAX_JOBS)
  {
    /* allocate storage for the job, and set job state */
    dt_job_t *thejob = g_malloc(sizeof(dt_job_t));
    memcpy(thejob,job,sizeof(dt_job_t));
    _control_job_set_state (thejob,DT_JOB_STATE_QUEUED);
    s->queue = g_list_append(s->queue, thejob);
    dt_pthread_mutex_unlock(&s->queue_mutex);
  }
  else
  {
    dt_print(DT_DEBUG_CONTROL, "[add_job] too many jobs in queue!\n");
    _control_job_set_state (job,DT_JOB_STATE_DISCARDED);
    dt_pthread_mutex_unlock(&s->queue_mutex);
    return -1;
  }

  // notify workers
  dt_pthread_mutex_lock(&s->cond_mutex);
  pthread_cond_broadcast(&s->cond);
  dt_pthread_mutex_unlock(&s->cond_mutex);
  return 0;
}

int32_t dt_control_revive_job(dt_control_t *s, dt_job_t *job)
{
  int32_t found_j = -1;
  dt_pthread_mutex_lock(&s->queue_mutex);
  dt_print(DT_DEBUG_CONTROL, "[revive_job] ");
  dt_control_job_print(job);
  dt_print(DT_DEBUG_CONTROL, "\n");

  /* find equivalent job and move it to top of the stack */
  GList *jobitem = g_list_first(s->queue);
  if (jobitem)
    do {
      if(!memcmp(job, jobitem->data, sizeof(dt_job_t)))
      {
        s->queue = g_list_remove_link(s->queue, jobitem);
        s->queue = g_list_insert(s->queue, jobitem->data, 0);
        g_free(jobitem);
        found_j = 1;
        break;
      }
    } while((jobitem=g_list_next(jobitem)));

  /* unlock the queue */
  dt_pthread_mutex_unlock(&s->queue_mutex);

  /* notify workers */
  dt_pthread_mutex_lock(&s->cond_mutex);
  pthread_cond_broadcast(&s->cond);
  dt_pthread_mutex_unlock(&s->cond_mutex);
  return found_j;
}

int32_t dt_control_get_threadid()
{
  for(int k=0;k<darktable.control->num_threads;k++)
    if(pthread_equal(darktable.control->thread[k], pthread_self())) return k;
  return darktable.control->num_threads;
}

int32_t dt_control_get_threadid_res()
{
  for(int k=0;k<DT_CTL_WORKER_RESERVED;k++)
    if(pthread_equal(darktable.control->thread_res[k], pthread_self())) return k;
  return DT_CTL_WORKER_RESERVED;
}

void *dt_control_work_res(void *ptr)
{
#ifdef _OPENMP // need to do this in every thread
  omp_set_num_threads(darktable.num_openmp_threads);
#endif
  dt_control_t *s = (dt_control_t *)ptr;
  int32_t threadid = dt_control_get_threadid_res();
  while(dt_control_running())
  {
    // dt_print(DT_DEBUG_CONTROL, "[control_work] %d\n", threadid);
    if(dt_control_run_job_res(s, threadid) < 0)
    {
      // wait for a new job.
      int old;
      pthread_setcancelstate(PTHREAD_CANCEL_DISABLE, &old);
      dt_pthread_mutex_lock(&s->cond_mutex);
      dt_pthread_cond_wait(&s->cond, &s->cond_mutex);
      dt_pthread_mutex_unlock(&s->cond_mutex);
      pthread_setcancelstate(old, NULL);
    }
  }
  return NULL;
}

void * _control_worker_kicker(void *ptr) {
  dt_control_t *s = (dt_control_t *)ptr;
  while(dt_control_running())
  {
      sleep(2);
      dt_pthread_mutex_lock(&s->cond_mutex);
      pthread_cond_broadcast(&s->cond);
      dt_pthread_mutex_unlock(&s->cond_mutex);
  }
  return NULL;
}

void *dt_control_work(void *ptr)
{
#ifdef _OPENMP // need to do this in every thread
  omp_set_num_threads(darktable.num_openmp_threads);
#endif
  dt_control_t *s = (dt_control_t *)ptr;
  // int32_t threadid = dt_control_get_threadid();
  while(dt_control_running())
  {
    // dt_print(DT_DEBUG_CONTROL, "[control_work] %d\n", threadid);
    if(dt_control_run_job(s) < 0)
    {
      // wait for a new job.
      dt_pthread_mutex_lock(&s->cond_mutex);
      dt_pthread_cond_wait(&s->cond, &s->cond_mutex);
      dt_pthread_mutex_unlock(&s->cond_mutex);
    }
  }
  return NULL;
}


// ================================================================================
//  gui functions:
// ================================================================================

gboolean dt_control_configure(GtkWidget *da, GdkEventConfigure *event, gpointer user_data)
{
  darktable.control->tabborder = 8;
  int tb = darktable.control->tabborder;
  // re-configure all components:
  dt_view_manager_configure(darktable.view_manager, event->width - 2*tb, event->height - 2*tb);
  return TRUE;
}

void *dt_control_expose(void *voidptr)
{
  int width, height, pointerx, pointery;
  if(!darktable.gui->pixmap) return NULL;
  gdk_drawable_get_size(darktable.gui->pixmap, &width, &height);
  GtkWidget *widget = dt_ui_center(darktable.gui->ui);
  gtk_widget_get_pointer(widget, &pointerx, &pointery);

  //create a gtk-independant surface to draw on
  cairo_surface_t *cst = cairo_image_surface_create(CAIRO_FORMAT_ARGB32, width, height);
  cairo_t *cr = cairo_create(cst);

  // TODO: control_expose: only redraw the part not overlapped by temporary control panel show!
  //
  float tb = 8;//fmaxf(10, width/100.0);
  darktable.control->tabborder = tb;
  darktable.control->width = width;
  darktable.control->height = height;

  GtkStyle *style = gtk_widget_get_style(widget);
  cairo_set_source_rgb (cr,
                        style->bg[GTK_STATE_NORMAL].red/65535.0,
                        style->bg[GTK_STATE_NORMAL].green/65535.0,
                        style->bg[GTK_STATE_NORMAL].blue/65535.0
                       );

  cairo_set_line_width(cr, tb);
  cairo_rectangle(cr, tb/2., tb/2., width-tb, height-tb);
  cairo_stroke(cr);
  cairo_set_line_width(cr, 1.5);
  cairo_set_source_rgb (cr, .1, .1, .1);
  cairo_rectangle(cr, tb, tb, width-2*tb, height-2*tb);
  cairo_stroke(cr);

  cairo_save(cr);
  cairo_translate(cr, tb, tb);
  cairo_rectangle(cr, 0, 0, width - 2*tb, height - 2*tb);
  cairo_clip(cr);
  cairo_new_path(cr);
  // draw view
  dt_view_manager_expose(darktable.view_manager, cr, width-2*tb, height-2*tb,
    pointerx-tb, pointery-tb);
  cairo_restore(cr);

  // draw status bar, if any
  if(darktable.control->progress < 100.0)
  {
    tb = fmaxf(20, width/40.0);
    char num[10];
    cairo_rectangle(cr, width*0.4, height*0.85,
      width*0.2*darktable.control->progress/100.0f, tb);
    cairo_fill(cr);
    cairo_set_source_rgb(cr, 0., 0., 0.);
    cairo_rectangle(cr, width*0.4, height*0.85, width*0.2, tb);
    cairo_stroke(cr);
    cairo_set_source_rgb(cr, 0.9, 0.9, 0.9);
    cairo_select_font_face (cr, "sans-serif", CAIRO_FONT_SLANT_NORMAL,
      CAIRO_FONT_WEIGHT_BOLD);
    cairo_set_font_size (cr, tb/3);
    cairo_move_to (cr, width/2.0-10, height*0.85+2.*tb/3.);
    snprintf(num, 10, "%d%%", (int)darktable.control->progress);
    cairo_show_text (cr, num);
  }
  // draw log message, if any
  dt_pthread_mutex_lock(&darktable.control->log_mutex);
  if(darktable.control->log_ack != darktable.control->log_pos)
  {
    cairo_select_font_face (cr, "sans-serif", CAIRO_FONT_SLANT_NORMAL,
      CAIRO_FONT_WEIGHT_BOLD);
    const float fontsize = 14;
    cairo_set_font_size (cr, fontsize);
    cairo_text_extents_t ext;
    cairo_text_extents (cr,
      darktable.control->log_message[darktable.control->log_ack], &ext);
    const float pad = 20.0f, xc = width/2.0;
    const float yc = height*0.85+10, wd = pad + ext.width*.5f;
    float rad = 14;
    cairo_set_line_width(cr, 1.);
    cairo_move_to( cr, xc-wd,yc+rad);
    for(int k=0; k<5; k++)
    {
      cairo_arc (cr, xc-wd, yc, rad, M_PI/2.0, 3.0/2.0*M_PI);
      cairo_line_to (cr, xc+wd, yc-rad);
      cairo_arc (cr, xc+wd, yc, rad, 3.0*M_PI/2.0, M_PI/2.0);
      cairo_line_to (cr, xc-wd, yc+rad);
      if(k == 0)
      {
        cairo_set_source_rgb(cr, 0.3, 0.3, 0.3);
        cairo_fill_preserve (cr);
      }
      cairo_set_source_rgba(cr, 0., 0., 0., 1.0/(1+k));
      cairo_stroke (cr);
      rad += .5f;
    }
    cairo_set_source_rgb(cr, 0.7, 0.7, 0.7);
    cairo_move_to (cr, xc-wd+.5f*pad, yc + 1./3.*fontsize);
    cairo_show_text (cr,
      darktable.control->log_message[darktable.control->log_ack]);
  }
  // draw busy indicator
  if(darktable.control->log_busy > 0)
  {
    cairo_select_font_face (cr, "sans-serif", CAIRO_FONT_SLANT_NORMAL,
      CAIRO_FONT_WEIGHT_BOLD);
    const float fontsize = 14;
    cairo_set_font_size (cr, fontsize);
    cairo_text_extents_t ext;
    cairo_text_extents (cr, _("working.."), &ext);
    const float xc = width/2.0, yc = height*0.85-30, wd = ext.width*.5f;
    cairo_move_to (cr, xc-wd, yc + 1./3.*fontsize);
    cairo_text_path (cr, _("working.."));
    cairo_set_source_rgb(cr, 0.7, 0.7, 0.7);
    cairo_fill_preserve(cr);
    cairo_set_line_width(cr, 0.7);
    cairo_set_source_rgb(cr, 0.3, 0.3, 0.3);
    cairo_stroke(cr);
  }
  dt_pthread_mutex_unlock(&darktable.control->log_mutex);

  cairo_destroy(cr);

  cairo_t *cr_pixmap = gdk_cairo_create(darktable.gui->pixmap);
  cairo_set_source_surface (cr_pixmap, cst, 0, 0);
  cairo_paint(cr_pixmap);
  cairo_destroy(cr_pixmap);

  cairo_surface_destroy(cst);
  return NULL;
}

gboolean dt_control_expose_endmarker(GtkWidget *widget, GdkEventExpose *event, gpointer user_data)
{
  const int width = widget->allocation.width;
  const int height = widget->allocation.height;
  cairo_surface_t *cst = cairo_image_surface_create(CAIRO_FORMAT_ARGB32, width, height);
  cairo_t *cr = cairo_create(cst);
  dt_draw_endmarker(cr, width, height, (long int)user_data);
  cairo_destroy(cr);
  cairo_t *cr_pixmap = gdk_cairo_create(gtk_widget_get_window(widget));
  cairo_set_source_surface (cr_pixmap, cst, 0, 0);
  cairo_paint(cr_pixmap);
  cairo_destroy(cr_pixmap);
  cairo_surface_destroy(cst);
  return TRUE;
}

void dt_control_mouse_leave()
{
  dt_view_manager_mouse_leave(darktable.view_manager);
}

void dt_control_mouse_enter()
{
  dt_view_manager_mouse_enter(darktable.view_manager);
}

void dt_control_mouse_moved(double x, double y, int which)
{
  float tb = darktable.control->tabborder;
  float wd = darktable.control->width;
  float ht = darktable.control->height;

  if(x > tb && x < wd-tb && y > tb && y < ht-tb)
    dt_view_manager_mouse_moved(darktable.view_manager, x-tb, y-tb, which);
}

void dt_control_button_released(double x, double y, int which, uint32_t state)
{
  darktable.control->button_down = 0;
  darktable.control->button_down_which = 0;
  float tb = darktable.control->tabborder;
  // float wd = darktable.control->width;
  // float ht = darktable.control->height;

  // always do this, to avoid missing some events.
  // if(x > tb && x < wd-tb && y > tb && y < ht-tb)
  dt_view_manager_button_released(darktable.view_manager, x-tb, y-tb, which, state);
}

void dt_ctl_switch_mode_to(dt_ctl_gui_mode_t mode)
{
  dt_ctl_gui_mode_t oldmode = dt_conf_get_int("ui_last/view");
  if(oldmode == mode) return;

  darktable.control->button_down = 0;
  darktable.control->button_down_which = 0;
  darktable.gui->center_tooltip = 0;
  GtkWidget *widget = dt_ui_center(darktable.gui->ui);
  g_object_set(G_OBJECT(widget), "tooltip-text", "", (char *)NULL);

  char buf[512];
  snprintf(buf, sizeof(buf) - 1, _("switch to %s mode"),
    dt_view_manager_name(darktable.view_manager));

  gboolean i_own_lock = dt_control_gdk_lock();

  int error = dt_view_manager_switch(darktable.view_manager, mode);

  if(i_own_lock) dt_control_gdk_unlock();

  if(error) return;

  dt_conf_set_int ("ui_last/view", mode);
}

void dt_ctl_switch_mode()
{
  dt_ctl_gui_mode_t mode = dt_conf_get_int("ui_last/view");
  if(mode == DT_LIBRARY) mode = DT_DEVELOP;
  else mode = DT_LIBRARY;
  dt_ctl_switch_mode_to(mode);
}

static gboolean _dt_ctl_log_message_timeout_callback (gpointer data)
{
  dt_pthread_mutex_lock(&darktable.control->log_mutex);
  if(darktable.control->log_ack != darktable.control->log_pos)
    darktable.control->log_ack = (darktable.control->log_ack+1)%DT_CTL_LOG_SIZE;
  darktable.control->log_message_timeout_id=0;
  dt_pthread_mutex_unlock(&darktable.control->log_mutex);
  dt_control_queue_redraw_center();
  return FALSE;
}


void dt_control_button_pressed(double x, double y, int which, int type, uint32_t state)
{
  float tb = darktable.control->tabborder;
  darktable.control->button_down = 1;
  darktable.control->button_down_which = which;
  darktable.control->button_type = type;
  darktable.control->button_x = x - tb;
  darktable.control->button_y = y - tb;
  float wd = darktable.control->width;
  float ht = darktable.control->height;

  // ack log message:
  dt_pthread_mutex_lock(&darktable.control->log_mutex);
  const float /*xc = wd/4.0-20,*/ yc = ht*0.85+10;
  if(darktable.control->log_ack != darktable.control->log_pos)
    if(which == 1 /*&& x > xc - 10 && x < xc + 10*/ && y > yc - 10 && y < yc + 10)
    {
      if(darktable.control->log_message_timeout_id)
        g_source_remove(darktable.control->log_message_timeout_id);
      darktable.control->log_ack = (darktable.control->log_ack+1)%DT_CTL_LOG_SIZE;
      dt_pthread_mutex_unlock(&darktable.control->log_mutex);
      return;
    }
  dt_pthread_mutex_unlock(&darktable.control->log_mutex);

  if(x > tb && x < wd-tb && y > tb && y < ht-tb)
  {
    if(!dt_view_manager_button_pressed(darktable.view_manager, x-tb, y-tb, which, type, state))
      if(type == GDK_2BUTTON_PRESS && which == 1) dt_ctl_switch_mode();
  }
}

void dt_control_log(const char* msg, ...)
{
  dt_pthread_mutex_lock(&darktable.control->log_mutex);
  va_list ap;
  va_start(ap, msg);
  vsnprintf(darktable.control->log_message[darktable.control->log_pos],
    DT_CTL_LOG_MSG_SIZE, msg, ap);
  va_end(ap);
  if(darktable.control->log_message_timeout_id)
    g_source_remove(darktable.control->log_message_timeout_id);
  darktable.control->log_ack = darktable.control->log_pos;
  darktable.control->log_pos = (darktable.control->log_pos+1)%DT_CTL_LOG_SIZE;
  darktable.control->log_message_timeout_id =
    g_timeout_add(DT_CTL_LOG_TIMEOUT,_dt_ctl_log_message_timeout_callback, NULL);
  dt_pthread_mutex_unlock(&darktable.control->log_mutex);
  dt_control_queue_redraw_center();
}

static void dt_control_log_ack_all()
{
  dt_pthread_mutex_lock(&darktable.control->log_mutex);
  darktable.control->log_pos = darktable.control->log_ack;
  dt_pthread_mutex_unlock(&darktable.control->log_mutex);
  dt_control_queue_redraw_center();
}

void dt_control_log_busy_enter()
{
  dt_pthread_mutex_lock(&darktable.control->log_mutex);
  darktable.control->log_busy++;
  dt_pthread_mutex_unlock(&darktable.control->log_mutex);
}

void dt_control_log_busy_leave()
{
  dt_pthread_mutex_lock(&darktable.control->log_mutex);
  darktable.control->log_busy--;
  dt_pthread_mutex_unlock(&darktable.control->log_mutex);
  /* lets redraw */
  dt_control_queue_redraw_center();
}

static GList *_control_gdk_lock_threads = NULL;
static GStaticMutex _control_gdk_lock_threads_mutex = G_STATIC_MUTEX_INIT;
gboolean dt_control_gdk_lock()
{
  /* if current thread equals gui thread do nothing */
  if(pthread_equal(darktable.control->gui_thread,pthread_self()) != 0)
    return FALSE;

  /* if we dont have any managed locks just lock and return */
  g_static_mutex_lock(&_control_gdk_lock_threads_mutex);
  if(!_control_gdk_lock_threads)
     goto lock_and_return;

  /* lets check if current thread has a managed lock */
  if(g_list_find(_control_gdk_lock_threads, (gpointer)pthread_self()))
  {
    /* current thread has a lock just do nothing */
    g_static_mutex_unlock(&_control_gdk_lock_threads_mutex);
    return FALSE;
  }

lock_and_return:
  /* lets add current thread to managed locks */
  _control_gdk_lock_threads = g_list_append(_control_gdk_lock_threads,
    (gpointer)pthread_self());
  g_static_mutex_unlock(&_control_gdk_lock_threads_mutex);

  /* enter gdk critical section */
  gdk_threads_enter();

  return TRUE;
}

void dt_control_gdk_unlock()
{
  /* check if current thread has a lock and remove if exists */
  g_static_mutex_lock(&_control_gdk_lock_threads_mutex);
  if(g_list_find(_control_gdk_lock_threads, (gpointer)pthread_self())) 
  {
    /* remove lock */
    _control_gdk_lock_threads = g_list_remove(_control_gdk_lock_threads,
      (gpointer)pthread_self());

    /* leave critical section */
    gdk_threads_leave();
  }
  g_static_mutex_unlock(&_control_gdk_lock_threads_mutex);
}

/* redraw mutex to synchronize redraws */
G_LOCK_DEFINE(counter);
GStaticMutex _control_redraw_mutex = G_STATIC_MUTEX_INIT;

void _control_queue_redraw_wrapper(dt_signal_t signal)
{
  static uint32_t counter = 0;

  /* dont continue if control is not running */
  if (!dt_control_running())
    return;

  /* if we cant carry out an redraw, lets increment counter and bail out */
  if (!g_static_mutex_trylock(&_control_redraw_mutex))
  {
    G_LOCK(counter);
    counter++;
    G_UNLOCK(counter);
    return;
  }

  /* lock the gdk thread and carry out the redraw function */
  gboolean i_own_lock = dt_control_gdk_lock();
  dt_control_signal_raise(darktable.signals, signal);

  /* lets check if we got missing redraws from other threads */
  G_LOCK(counter);
  if (counter)
  {
    /* carry out an redraw due to missed redraws */
    counter = 0;
    G_UNLOCK(counter);
    dt_control_signal_raise(darktable.signals, DT_SIGNAL_CONTROL_REDRAW_ALL);
  }
  else
    G_UNLOCK(counter);

  /* unlock our locks */
  if (i_own_lock)
    dt_control_gdk_unlock();

  g_static_mutex_unlock(&_control_redraw_mutex);

}

void dt_control_queue_redraw()
{
  _control_queue_redraw_wrapper(DT_SIGNAL_CONTROL_REDRAW_ALL);
}

void dt_control_queue_redraw_center()
{
  _control_queue_redraw_wrapper(DT_SIGNAL_CONTROL_REDRAW_CENTER);
}

void dt_control_queue_redraw_widget(GtkWidget *widget)
{
  if(dt_control_running())
  {
    gboolean i_own_lock = dt_control_gdk_lock();

    gtk_widget_queue_draw(widget);

    if (i_own_lock) dt_control_gdk_unlock();
  }
}


int dt_control_key_pressed_override(guint key, guint state)
{
  dt_control_accels_t* accels = &darktable.control->accels;

  // TODO: if darkroom mode
  // did a : vim-style command start?
  static GList *autocomplete = NULL;
  static char   vimkey_input[256];
  if(darktable.control->vimkey_cnt)
  {
    if(key == GDK_Return)
    {
      if(!strcmp(darktable.control->vimkey, ":q"))
      {
        dt_control_quit();
      }
      else
      {
        dt_bauhaus_vimkey_exec(darktable.control->vimkey);
      }
      darktable.control->vimkey[0] = 0;
      darktable.control->vimkey_cnt = 0;
      dt_control_log_ack_all();
      g_list_free(autocomplete);
      autocomplete = NULL;
    }
    else if(key == GDK_Escape)
    {
      darktable.control->vimkey[0] = 0;
      darktable.control->vimkey_cnt = 0;
      dt_control_log_ack_all();
      g_list_free(autocomplete);
      autocomplete = NULL;
    }
    else if(key == GDK_BackSpace)
    {
      darktable.control->vimkey_cnt = MAX(0, darktable.control->vimkey_cnt-1);
      darktable.control->vimkey[darktable.control->vimkey_cnt] = 0;
      if(darktable.control->vimkey_cnt == 0)
        dt_control_log_ack_all();
      else
        dt_control_log(darktable.control->vimkey);
      g_list_free(autocomplete);
      autocomplete = NULL;
    }
    else if(key == GDK_Tab)
    {
      // TODO: also support :preset and :get?
      // auto complete:
      if(darktable.control->vimkey_cnt < 5)
      {
        sprintf(darktable.control->vimkey, ":set ");
        darktable.control->vimkey_cnt = 5;
      }
      else if(!autocomplete)
      {
        // TODO: handle '.'-separated things separately
        // this is a static list, and tab cycles through the list
        strncpy(vimkey_input, darktable.control->vimkey + 5, 256);
        autocomplete = dt_bauhaus_vimkey_complete(darktable.control->vimkey + 5);
        autocomplete = g_list_append(autocomplete, vimkey_input); // remember input to cycle back
      }
      if(autocomplete)
      {
        // pop first.
        // the paths themselves are owned by bauhaus,
        // no free required.
        snprintf(darktable.control->vimkey, 256, ":set %s", (char *)autocomplete->data);
        autocomplete = g_list_remove(autocomplete, autocomplete->data);
        darktable.control->vimkey_cnt = strlen(darktable.control->vimkey);
      }
      dt_control_log(darktable.control->vimkey);
    }
    else if(key >= ' ' && key <= '~') // printable ascii character
    {
      darktable.control->vimkey[darktable.control->vimkey_cnt] = key;
      darktable.control->vimkey_cnt = MIN(255, darktable.control->vimkey_cnt+1);
      darktable.control->vimkey[darktable.control->vimkey_cnt] = 0;
      dt_control_log(darktable.control->vimkey);
      g_list_free(autocomplete);
      autocomplete = NULL;
    }
    else if(key == GDK_Up)
    {
      // TODO: step history up and copy to vimkey
    }
    else if(key == GDK_Down)
    {
      // TODO: step history down and copy to vimkey
    }
    return 1;
  }
  else if(key == ':' && darktable.control->key_accelerators_on)
  {
    darktable.control->vimkey[0] = ':';
    darktable.control->vimkey[1] = 0;
    darktable.control->vimkey_cnt = 1;
    dt_control_log(darktable.control->vimkey);
    return 1;
  }

  /* check if key accelerators are enabled*/
  if (darktable.control->key_accelerators_on != 1) return 0;

  if(key == accels->global_sideborders.accel_key &&
     state == accels->global_sideborders.accel_mods)
  {
    /* toggle panel viewstate */
    dt_ui_toggle_panels_visibility(darktable.gui->ui);

    /* trigger invalidation of centerview to reprocess pipe */
    dt_dev_invalidate(darktable.develop);
    gtk_widget_queue_draw(dt_ui_center(darktable.gui->ui));
    return 1;
  }
  else if(key == accels->global_header.accel_key &&
	        state == accels->global_header.accel_mods)
  {
    char key[512];
    const dt_view_t *cv = dt_view_manager_get_current_view(darktable.view_manager);

    /* do nothing if in collaps panel state
       TODO: reconsider adding this check to ui api */
    g_snprintf(key, 512, "%s/ui/panel_collaps_state",cv->module_name);
    if (dt_conf_get_int(key))
      return 0;

    /* toggle the header visibility state */
    g_snprintf(key, 512, "%s/ui/show_header", cv->module_name);
    gboolean header = !dt_conf_get_bool(key);
    dt_conf_set_bool(key, header);

    /* show/hide the actual header panel */
    dt_ui_panel_show(darktable.gui->ui, DT_UI_PANEL_TOP, header);
    gtk_widget_queue_draw(dt_ui_center(darktable.gui->ui));
    return 1;
  }
  return 0;
}

int dt_control_key_pressed(guint key, guint state)
{
  int handled = dt_view_manager_key_pressed(
      darktable.view_manager,
      key,
      state);
  if(handled)
    gtk_widget_queue_draw(dt_ui_center(darktable.gui->ui));
  return handled;
}

int dt_control_key_released(guint key, guint state)
{
  // this line is here to find the right key code on different platforms (mac).
  // printf("key code pressed: %d\n", which);

  int handled = 0;
  switch (key)
  {
    default:
      // propagate to view modules.
      handled = dt_view_manager_key_released(darktable.view_manager, key, state);
      break;
  }

  if(handled) gtk_widget_queue_draw(dt_ui_center(darktable.gui->ui));
  return handled;
}

void dt_control_hinter_message(const struct dt_control_t *s, const char *message)
{
  if (s->proxy.hinter.module)
    return s->proxy.hinter.set_message(s->proxy.hinter.module, message);
}

const guint *dt_control_backgroundjobs_create(const struct dt_control_t *s, guint type,const gchar *message)
{
  if (s->proxy.backgroundjobs.module)
    return s->proxy.backgroundjobs.create(s->proxy.backgroundjobs.module, type, message);
  return 0;
}

void dt_control_backgroundjobs_destroy(const struct dt_control_t *s, const guint *key)
{
  if (s->proxy.backgroundjobs.module)
    s->proxy.backgroundjobs.destroy(s->proxy.backgroundjobs.module, key);
}

void dt_control_backgroundjobs_progress(const struct dt_control_t *s, const guint *key, double progress)
{
  if (s->proxy.backgroundjobs.module)
    s->proxy.backgroundjobs.progress(s->proxy.backgroundjobs.module, key, progress);
}

void dt_control_backgroundjobs_set_cancellable(const struct dt_control_t *s, const guint *key, dt_job_t *job)
{
  if (s->proxy.backgroundjobs.module)
    s->proxy.backgroundjobs.set_cancellable(s->proxy.backgroundjobs.module, key, job);
}

// modelines: These editor modelines have been set for all relevant files by tools/update_modelines.sh
// vim: shiftwidth=2 expandtab tabstop=2 cindent
// kate: tab-indents: off; indent-width 2; replace-tabs on; indent-mode cstyle; remove-trailing-space on;<|MERGE_RESOLUTION|>--- conflicted
+++ resolved
@@ -524,14 +524,13 @@
       "alter table images add column lightmap blob",
       NULL, NULL, NULL);
       sqlite3_exec(dt_database_get(darktable.db),
-<<<<<<< HEAD
       "alter table film_rolls add column external_drive varchar(1024)",
-=======
+      NULL, NULL, NULL);
+      sqlite3_exec(dt_database_get(darktable.db),
       "create index if not exists group_id_index on images (group_id)",
       NULL, NULL, NULL);
       sqlite3_exec(dt_database_get(darktable.db),
       "create index if not exists imgid_index on history (imgid)",
->>>>>>> de3bb583
       NULL, NULL, NULL);
 
       // add column for blendops
