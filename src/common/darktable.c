--- conflicted
+++ resolved
@@ -324,31 +324,6 @@
   // Initialize the password storage engine
   darktable.pwstorage=dt_pwstorage_new();
 
-<<<<<<< HEAD
-=======
-  // check and migrate database into new XDG structure
-  char dbfilename[2048]= {0};
-  gchar *conf_db = dt_conf_get_string("database");
-  if (conf_db && conf_db[0] != '/')
-  {
-    char *homedir = dt_util_get_home_dir(NULL);
-    snprintf (dbfilename,2048,"%s/%s", homedir, conf_db);
-    if (g_file_test (dbfilename, G_FILE_TEST_EXISTS))
-    {
-      fprintf(stderr, "[init] moving database into new XDG directory structure\n");
-      // move database into place
-      char destdbname[2048]= {0};
-      snprintf(destdbname,2048,"%s/%s",datadir,"library.db");
-      if(!g_file_test (destdbname,G_FILE_TEST_EXISTS))
-      {
-        rename(dbfilename,destdbname);
-        dt_conf_set_string("database","library.db");
-      }
-    }
-    g_free(conf_db);
-  }
-
->>>>>>> 82853a7d
   // check and migrate the cachedir
   char cachefilename[2048]= {0};
   char cachedir[2048]= {0};
@@ -371,45 +346,7 @@
     g_free(conf_cache);
   }
 
-<<<<<<< HEAD
   // FIXME: move there into dt_database_t
-=======
-  gchar * dbname = NULL;
-  if ( dbfilenameFromCommand == NULL )
-  {
-    dbname = dt_conf_get_string ("database");
-    if(!dbname)               snprintf(dbfilename, 1024, "%s/library.db", datadir);
-    else if(dbname[0] != '/') snprintf(dbfilename, 1024, "%s/%s", datadir, dbname);
-    else                      snprintf(dbfilename, 1024, "%s", dbname);
-  }
-  else
-  {
-    snprintf(dbfilename, 1024, "%s", dbfilenameFromCommand);
-    dbname = g_file_get_basename (g_file_new_for_path(dbfilenameFromCommand));
-  }
-
-  int load_cached = 1;
-  // if db file does not exist, also don't load the cache.
-  if(!g_file_test(dbfilename, G_FILE_TEST_IS_REGULAR)) load_cached = 0;
-  if(sqlite3_open(dbfilename, &(darktable.db)))
-  {
-    fprintf(stderr, "[init] could not open database ");
-    if(dbname) fprintf(stderr, "`%s'!\n", dbname);
-    else       fprintf(stderr, "\n");
-#ifndef HAVE_GCONF
-    fprintf(stderr, "[init] maybe your %s/darktablerc is corrupt?\n",datadir);
-    dt_util_get_datadir(dbfilename, 512);
-    fprintf(stderr, "[init] try `cp %s/darktablerc %s/darktablerc'\n", dbfilename,datadir);
-#else
-    fprintf(stderr, "[init] check your /apps/darktable/database gconf entry!\n");
-#endif
-    sqlite3_close(darktable.db);
-    if (dbname != NULL) g_free(dbname);
-    return 1;
-  }
-  if (dbname != NULL) g_free(dbname);
-
->>>>>>> 82853a7d
   dt_pthread_mutex_init(&(darktable.db_insert), NULL);
   dt_pthread_mutex_init(&(darktable.plugin_threadsafe), NULL);
   darktable.control = (dt_control_t *)malloc(sizeof(dt_control_t));
