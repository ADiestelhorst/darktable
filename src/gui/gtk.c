--- conflicted
+++ resolved
@@ -463,455 +463,6 @@
   return TRUE;
 }
 
-<<<<<<< HEAD
-gboolean
-view_label_clicked (GtkWidget *widget, GdkEventButton *event, gpointer user_data)
-{
-  if(event->button == 1)
-  {
-    dt_ctl_switch_mode();
-    return TRUE;
-  }
-  return FALSE;
-}
-
-gboolean
-darktable_label_clicked (GtkWidget *widget, GdkEventButton *event, gpointer user_data)
-{
-  GtkWidget *dialog = gtk_about_dialog_new();
-  gtk_about_dialog_set_name(GTK_ABOUT_DIALOG(dialog), PACKAGE_NAME);
-  gtk_about_dialog_set_version(GTK_ABOUT_DIALOG(dialog), PACKAGE_VERSION);
-  gtk_about_dialog_set_copyright(GTK_ABOUT_DIALOG(dialog), "copyright (c) johannes hanika, henrik andersson, tobias ellinghaus et al. 2009-2011");
-  gtk_about_dialog_set_comments(GTK_ABOUT_DIALOG(dialog), _("organize and develop images from digital cameras"));
-  gtk_about_dialog_set_website(GTK_ABOUT_DIALOG(dialog), "http://darktable.sf.net/");
-  gtk_about_dialog_set_logo_icon_name(GTK_ABOUT_DIALOG(dialog), "darktable");
-  const char *authors[] =
-  {
-    _("* developers *"),
-    "Henrik Andersson",
-    "Johannes Hanika",
-    "Tobias Ellinghaus",
-    "",
-    _("* ubuntu packaging, color management, video tutorials *"),
-    "Pascal de Bruijn",
-    "",
-    _("* networking, battle testing, translation expert *"),
-    "Alexandre Prokoudine",
-    "",
-    _("* contributors *"),
-    "Alexandre Prokoudine",
-    "Alexander Rabtchevich",
-    "Andrea Purracchio",
-    "Andrey Kaminsky",
-    "Anton Blanchard",
-    "Bernhard Schneider",
-    "Boucman",
-    "Brian Teague",
-    "Bruce Guenter",
-    "Christian Fuchs",
-    "Christian Himpel",
-    "Daniele Giorgis",
-    "David Bremner",
-    "Ger Siemerink",
-    "Gianluigi Calcaterra",
-    "Gregor Quade",
-    "Jan Rinze",
-    "Jochen Schroeder",
-    "Jose Carlos Garcia Sogo",
-    "Karl Mikaelsson",
-    "Klaus Staedtler",
-    "Mikko Ruohola",
-    "Nao Nakashima",
-    "Olivier Tribout",
-    "Pascal de Bruijn",
-    "Pascal Obry",
-    "Robert Park",
-    "Richard Hughes",
-    "Simon Spannagel",
-    "Stephen van den Berg",
-    "Stuart Henderson",
-    "Thierry Leconte",
-    "Wyatt Olson",
-    "Xavier Besse",
-    "Zeus Panchenko",
-    NULL
-  };
-  gtk_about_dialog_set_authors(GTK_ABOUT_DIALOG(dialog), authors);
-
-  gtk_about_dialog_set_translator_credits(GTK_ABOUT_DIALOG(dialog), _("translator-credits"));
-  GtkWidget *win = glade_xml_get_widget (darktable.gui->main_window, "main_window");
-  gtk_window_set_transient_for(GTK_WINDOW(dialog), GTK_WINDOW(win));
-  gtk_dialog_run(GTK_DIALOG (dialog));
-  gtk_widget_destroy(dialog);
-  return TRUE;
-}
-
-static void
-colorpicker_mean_changed (GtkComboBox *widget, gpointer p)
-{
-  dt_conf_set_int("ui_last/colorpicker_mode", gtk_combo_box_get_active(widget));
-  update_colorpicker_panel();
-}
-
-static void
-colorpicker_model_changed(GtkComboBox *widget, gpointer p)
-{
-  dt_conf_set_int("ui_last/colorpicker_model", gtk_combo_box_get_active(widget));
-  update_colorpicker_panel();
-}
-
-static void
-colorpicker_toggled (GtkToggleButton *button, gpointer p)
-{
-  if(darktable.gui->reset) return;
-  dt_iop_module_t *module = get_colorout_module();
-  if(module)
-  {
-    dt_iop_request_focus(module);
-    module->request_color_pick = gtk_toggle_button_get_active(button);
-  }
-  else
-  {
-    dt_iop_request_focus(NULL);
-  }
-  dt_control_gui_queue_draw();
-}
-
-static void
-lighttable_zoom_changed (GtkSpinButton *widget, gpointer user_data)
-{
-  const int i = gtk_spin_button_get_value(widget);
-  dt_conf_set_int("plugins/lighttable/images_in_row", i);
-  dt_control_gui_queue_draw();
-}
-
-static void
-lighttable_layout_changed (GtkComboBox *widget, gpointer user_data)
-{
-  const int i = gtk_combo_box_get_active(widget);
-  dt_conf_set_int("plugins/lighttable/layout", i);
-  dt_control_gui_queue_draw();
-}
-
-static void
-update_query()
-{
-  /* updates query */
-  dt_collection_update_query (darktable.collection);
-
-  /* updates visual */
-  GtkWidget *win = glade_xml_get_widget (darktable.gui->main_window, "center");
-  gtk_widget_queue_draw (win);
-
-  /* update film strip, jump to currently opened image, if any: */
-  if(darktable.develop->image)
-    dt_view_film_strip_scroll_to(darktable.view_manager, darktable.develop->image->id);
-}
-
-static void
-image_filter_changed (GtkComboBox *widget, gpointer user_data)
-{
-  // image_filter
-  int i = gtk_combo_box_get_active(widget);
-  if     (i == 0)  dt_conf_set_int("ui_last/combo_filter",     DT_LIB_FILTER_ALL);
-  else if(i == 1)  dt_conf_set_int("ui_last/combo_filter",     DT_LIB_FILTER_STAR_NO);
-  else if(i == 2)  dt_conf_set_int("ui_last/combo_filter",     DT_LIB_FILTER_STAR_1);
-  else if(i == 3)  dt_conf_set_int("ui_last/combo_filter",     DT_LIB_FILTER_STAR_2);
-  else if(i == 4)  dt_conf_set_int("ui_last/combo_filter",     DT_LIB_FILTER_STAR_3);
-  else if(i == 5)  dt_conf_set_int("ui_last/combo_filter",     DT_LIB_FILTER_STAR_4);
-  else if(i == 6)  dt_conf_set_int("ui_last/combo_filter",     DT_LIB_FILTER_STAR_5);
-  else if(i == 7)  dt_conf_set_int("ui_last/combo_filter",     DT_LIB_FILTER_REJECT);
-
-
-  /* update collection star filter flags */
-  if (i == 0)
-    dt_collection_set_filter_flags (darktable.collection, dt_collection_get_filter_flags (darktable.collection) & ~(COLLECTION_FILTER_ATLEAST_RATING|COLLECTION_FILTER_EQUAL_RATING));
-  else if (i == 1 || i == 7)
-    dt_collection_set_filter_flags (darktable.collection, (dt_collection_get_filter_flags (darktable.collection) | COLLECTION_FILTER_EQUAL_RATING) & ~COLLECTION_FILTER_ATLEAST_RATING);
-  else
-    dt_collection_set_filter_flags (darktable.collection, dt_collection_get_filter_flags (darktable.collection) | COLLECTION_FILTER_ATLEAST_RATING );
-
-  /* set the star filter in collection */
-  dt_collection_set_rating(darktable.collection, i-1);
-
-  update_query();
-}
-
-
-static void
-image_sort_changed (GtkComboBox *widget, gpointer user_data)
-{
-  // image_sort
-  int i = gtk_combo_box_get_active(widget);
-  if     (i == 0)  dt_conf_set_int("ui_last/combo_sort",     DT_LIB_SORT_FILENAME);
-  else if(i == 1)  dt_conf_set_int("ui_last/combo_sort",     DT_LIB_SORT_DATETIME);
-  else if(i == 2)  dt_conf_set_int("ui_last/combo_sort",     DT_LIB_SORT_RATING);
-  else if(i == 3)  dt_conf_set_int("ui_last/combo_sort",     DT_LIB_SORT_ID);
-  else if(i == 4)  dt_conf_set_int("ui_last/combo_sort",     DT_LIB_SORT_COLOR);
-
-  update_query();
-}
-
-
-static void
-snapshot_add_button_clicked (GtkWidget *widget, gpointer user_data)
-{
-
-  if (!darktable.develop->image) return;
-  char wdname[64], oldfilename[30];
-  GtkWidget *sbody =  glade_xml_get_widget (darktable.gui->main_window, "snapshots_body");
-  GtkWidget *sbox = g_list_nth_data (gtk_container_get_children (GTK_CONTAINER (sbody)), 0);
-
-  GtkWidget *wid = g_list_nth_data (gtk_container_get_children (GTK_CONTAINER (sbox)), 0);
-  gchar *label1 = g_strdup (gtk_button_get_label (GTK_BUTTON (wid)));
-  snprintf (oldfilename, 30, "%s", darktable.gui->snapshot[3].filename);
-  for (int k=1; k<4; k++)
-  {
-    wid = g_list_nth_data (gtk_container_get_children (GTK_CONTAINER (sbox)), k);
-    if (k<MIN (4,darktable.gui->num_snapshots+1)) gtk_widget_set_visible (wid, TRUE);
-    gchar *label2 = g_strdup(gtk_button_get_label (GTK_BUTTON (wid)));
-    gtk_button_set_label (GTK_BUTTON (wid), label1);
-    g_free (label1);
-    label1 = label2;
-    darktable.gui->snapshot[k] = darktable.gui->snapshot[k-1];
-  }
-
-  // rotate filenames, so we don't waste hd space
-  snprintf(darktable.gui->snapshot[0].filename, 30, "%s", oldfilename);
-  g_free(label1);
-
-  wid = g_list_nth_data (gtk_container_get_children (GTK_CONTAINER (sbox)), 0);
-  char *fname = darktable.develop->image->filename + strlen(darktable.develop->image->filename);
-  while(fname > darktable.develop->image->filename && *fname != '/') fname--;
-  snprintf(wdname, 64, "%s", fname);
-  fname = wdname + strlen(wdname);
-  while(fname > wdname && *fname != '.') fname --;
-  if(*fname != '.') fname = wdname + strlen(wdname);
-  if(wdname + 64 - fname > 4) sprintf(fname, "(%d)", darktable.develop->history_end);
-  // snprintf(wdname, 64, _("snapshot %d"), darktable.gui->num_snapshots+1);
-
-  gtk_button_set_label (GTK_BUTTON (wid), wdname);
-  gtk_widget_set_visible (wid, TRUE);
-
-  /* get zoom pos from develop */
-  dt_gui_snapshot_t *s = darktable.gui->snapshot + 0;
-  DT_CTL_GET_GLOBAL (s->zoom_y, dev_zoom_y);
-  DT_CTL_GET_GLOBAL (s->zoom_x, dev_zoom_x);
-  DT_CTL_GET_GLOBAL (s->zoom, dev_zoom);
-  DT_CTL_GET_GLOBAL (s->closeup, dev_closeup);
-  DT_CTL_GET_GLOBAL (s->zoom_scale, dev_zoom_scale);
-
-  /* set take snap bit for darkroom */
-  darktable.gui->request_snapshot = 1;
-  darktable.gui->num_snapshots ++;
-  dt_control_gui_queue_draw ();
-
-}
-
-static void
-snapshot_toggled (GtkToggleButton *widget, long int which)
-{
-  if(!gtk_toggle_button_get_active(widget) && darktable.gui->selected_snapshot == which)
-  {
-    if(darktable.gui->snapshot_image)
-    {
-      cairo_surface_destroy(darktable.gui->snapshot_image);
-      darktable.gui->snapshot_image = NULL;
-      dt_control_gui_queue_draw();
-    }
-  }
-  else if(gtk_toggle_button_get_active(widget))
-  {
-    GtkWidget *sbody =  glade_xml_get_widget (darktable.gui->main_window, "snapshots_body");
-    GtkWidget *sbox = g_list_nth_data (gtk_container_get_children (GTK_CONTAINER (sbody)), 0);
-
-    for(int k=0; k<4; k++)
-    {
-      GtkWidget *w = g_list_nth_data (gtk_container_get_children (GTK_CONTAINER(sbox)), k);
-      if(GTK_TOGGLE_BUTTON(w) != widget)
-        gtk_toggle_button_set_active(GTK_TOGGLE_BUTTON(w), FALSE);
-    }
-    if(darktable.gui->snapshot_image)
-    {
-      cairo_surface_destroy(darktable.gui->snapshot_image);
-      darktable.gui->snapshot_image = NULL;
-    }
-    darktable.gui->selected_snapshot = which;
-    dt_gui_snapshot_t *s = darktable.gui->snapshot + which;
-    DT_CTL_SET_GLOBAL(dev_zoom_y,     s->zoom_y);
-    DT_CTL_SET_GLOBAL(dev_zoom_x,     s->zoom_x);
-    DT_CTL_SET_GLOBAL(dev_zoom,       s->zoom);
-    DT_CTL_SET_GLOBAL(dev_closeup,    s->closeup);
-    DT_CTL_SET_GLOBAL(dev_zoom_scale, s->zoom_scale);
-    dt_dev_invalidate(darktable.develop);
-    darktable.gui->snapshot_image = cairo_image_surface_create_from_png(s->filename);
-    dt_control_gui_queue_draw();
-  }
-}
-
-void
-preferences_button_clicked (GtkWidget *widget, gpointer user_data)
-{
-  dt_gui_preferences_show();
-}
-
-void
-import_button_clicked (GtkWidget *widget, gpointer user_data)
-{
-  GtkWidget *win = glade_xml_get_widget (darktable.gui->main_window, "main_window");
-  GtkWidget *filechooser = gtk_file_chooser_dialog_new (_("import film"),
-                           GTK_WINDOW (win),
-                           GTK_FILE_CHOOSER_ACTION_SELECT_FOLDER,
-                           GTK_STOCK_CANCEL, GTK_RESPONSE_CANCEL,
-                           GTK_STOCK_OPEN, GTK_RESPONSE_ACCEPT,
-                           (char *)NULL);
-
-  gtk_file_chooser_set_select_multiple(GTK_FILE_CHOOSER(filechooser), TRUE);
-
-  char *last_directory = dt_conf_get_string("ui_last/import_last_directory");
-  if(last_directory != NULL)
-    gtk_file_chooser_set_current_folder(GTK_FILE_CHOOSER (filechooser), last_directory);
-
-  // add extra lines to 'extra'. don't forget to destroy the widgets later.
-  GtkWidget *extra;
-  extra = gtk_vbox_new(FALSE, 0);
-
-  // recursive opening.
-  GtkWidget *recursive;
-  recursive = gtk_check_button_new_with_label (_("import directories recursively"));
-  g_object_set(recursive, "tooltip-text", _("recursively import subdirectories. each directory goes into a new film roll."), NULL);
-  gtk_toggle_button_set_active(GTK_TOGGLE_BUTTON (recursive), dt_conf_get_bool("ui_last/import_recursive"));
-  gtk_widget_show (recursive);
-  gtk_box_pack_start(GTK_BOX (extra), recursive, FALSE, FALSE, 0);
-
-  // ignoring of jpegs. hack while we don't handle raw+jpeg in the same directories.
-  GtkWidget *ignore_jpeg;
-  ignore_jpeg = gtk_check_button_new_with_label (_("ignore jpeg files"));
-  g_object_set(ignore_jpeg, "tooltip-text", _("do not load files with an extension of .jpg or .jpeg. this can be useful when there are raw+jpeg in a directory."), NULL);
-  gtk_toggle_button_set_active(GTK_TOGGLE_BUTTON (ignore_jpeg), dt_conf_get_bool("ui_last/import_ignore_jpegs"));
-  gtk_widget_show (ignore_jpeg);
-  gtk_box_pack_start(GTK_BOX (extra), ignore_jpeg, FALSE, FALSE, 0);
-
-  gtk_file_chooser_set_extra_widget (GTK_FILE_CHOOSER (filechooser), extra);
-
-  if (gtk_dialog_run (GTK_DIALOG (filechooser)) == GTK_RESPONSE_ACCEPT)
-  {
-    dt_conf_set_bool("ui_last/import_recursive", gtk_toggle_button_get_active(GTK_TOGGLE_BUTTON (recursive)));
-    dt_conf_set_bool("ui_last/import_ignore_jpegs", gtk_toggle_button_get_active(GTK_TOGGLE_BUTTON (ignore_jpeg)));
-    dt_conf_set_string("ui_last/import_last_directory", gtk_file_chooser_get_current_folder(GTK_FILE_CHOOSER (filechooser)));
-
-    char *filename;
-    GSList *list = gtk_file_chooser_get_filenames (GTK_FILE_CHOOSER (filechooser));
-    GSList *it = list;
-    int id = 0;
-    while(it)
-    {
-      filename = (char *)it->data;
-      id = dt_film_import(filename);
-      g_free (filename);
-      it = g_slist_next(it);
-    }
-    if(id)
-    {
-      dt_film_open(id);
-      dt_ctl_switch_mode_to(DT_LIBRARY);
-    }
-    g_slist_free (list);
-  }
-  gtk_widget_destroy(recursive);
-  gtk_widget_destroy(ignore_jpeg);
-  gtk_widget_destroy(extra);
-  gtk_widget_destroy (filechooser);
-  win = glade_xml_get_widget (darktable.gui->main_window, "center");
-  gtk_widget_queue_draw(win);
-}
-
-void
-import_image_button_clicked (GtkWidget *widget, gpointer user_data)
-{
-  GtkWidget *win = glade_xml_get_widget (darktable.gui->main_window, "main_window");
-  GtkWidget *filechooser = gtk_file_chooser_dialog_new (_("import image"),
-                           GTK_WINDOW (win),
-                           GTK_FILE_CHOOSER_ACTION_OPEN,
-                           GTK_STOCK_CANCEL, GTK_RESPONSE_CANCEL,
-                           GTK_STOCK_OPEN, GTK_RESPONSE_ACCEPT,
-                           (char *)NULL);
-
-  gtk_file_chooser_set_select_multiple(GTK_FILE_CHOOSER(filechooser), TRUE);
-
-  char *last_directory = dt_conf_get_string("ui_last/import_last_directory");
-  if(last_directory != NULL)
-    gtk_file_chooser_set_current_folder(GTK_FILE_CHOOSER (filechooser), last_directory);
-
-  char *cp, **extensions, ext[1024];
-  GtkFileFilter *filter;
-  filter = GTK_FILE_FILTER(gtk_file_filter_new());
-  extensions = g_strsplit(dt_supported_extensions, ",", 100);
-  for(char **i=extensions; *i!=NULL; i++)
-  {
-    snprintf(ext, 1024, "*.%s", *i);
-    gtk_file_filter_add_pattern(filter, ext);
-    gtk_file_filter_add_pattern(filter, cp=g_ascii_strup(ext, -1));
-    g_free(cp);
-  }
-  g_strfreev(extensions);
-  gtk_file_filter_set_name(filter, _("supported images"));
-  gtk_file_chooser_add_filter(GTK_FILE_CHOOSER(filechooser), filter);
-
-  filter = GTK_FILE_FILTER(gtk_file_filter_new());
-  gtk_file_filter_add_pattern(filter, "*");
-  gtk_file_filter_set_name(filter, _("all files"));
-  gtk_file_chooser_add_filter(GTK_FILE_CHOOSER(filechooser), filter);
-
-  if (gtk_dialog_run (GTK_DIALOG (filechooser)) == GTK_RESPONSE_ACCEPT)
-  {
-    dt_conf_set_string("ui_last/import_last_directory", gtk_file_chooser_get_current_folder(GTK_FILE_CHOOSER (filechooser)));
-
-    char *filename;
-    dt_film_t film;
-    GSList *list = gtk_file_chooser_get_filenames (GTK_FILE_CHOOSER (filechooser));
-    GSList *it = list;
-    int id = 0;
-    int filmid = 0;
-    while(it)
-    {
-      filename = (char *)it->data;
-      gchar *directory = g_path_get_dirname((const gchar *)filename);
-      filmid = dt_film_new(&film, directory);
-      id = dt_image_import(filmid, filename, TRUE);
-      if(!id) dt_control_log(_("error loading file `%s'"), filename);
-      g_free (filename);
-      g_free (directory);
-      it = g_slist_next(it);
-    }
-
-    if(id)
-    {
-      dt_film_open(filmid);
-      // make sure buffers are loaded (load full for testing)
-      dt_image_t *img = dt_image_cache_get(id, 'r');
-      dt_image_buffer_t buf = dt_image_get_blocking(img, DT_IMAGE_FULL, 'r');
-      if(!buf)
-      {
-        dt_image_cache_release(img, 'r');
-        dt_control_log(_("file `%s' has unknown format!"), filename);
-      }
-      else
-      {
-        dt_image_release(img, DT_IMAGE_FULL, 'r');
-        dt_image_cache_release(img, 'r');
-        DT_CTL_SET_GLOBAL(lib_image_mouse_over_id, id);
-        dt_ctl_switch_mode_to(DT_DEVELOP);
-      }
-    }
-  }
-  gtk_widget_destroy (filechooser);
-  win = glade_xml_get_widget (darktable.gui->main_window, "center");
-  gtk_widget_queue_draw(win);
-}
-
-=======
->>>>>>> 7803b999
 static gboolean
 scrolled (GtkWidget *widget, GdkEventScroll *event, gpointer user_data)
 {
