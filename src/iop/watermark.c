--- conflicted
+++ resolved
@@ -76,10 +76,10 @@
 
 typedef struct dt_iop_watermark_gui_data_t
 {
-  GtkComboBox *combobox1;		                                             // watermark
-  GtkDarktableButton *dtbutton1;	                                         // refresh watermarks...
-  GtkDarktableToggleButton *dtba[9];	                                   // Alignment buttons
-  GtkDarktableSlider *scale1,*scale2,*scale3,*scale4;      	     // opacity, scale, xoffs, yoffs
+	GtkComboBox *combobox1;		                                             // watermark
+	GtkDarktableButton *dtbutton1;	                                         // refresh watermarks...
+	GtkDarktableToggleButton *dtba[9];	                                   // Alignment buttons
+	GtkDarktableSlider *scale1,*scale2,*scale3,*scale4;      	     // opacity, scale, xoffs, yoffs
 }
 dt_iop_watermark_gui_data_t;
 
@@ -91,11 +91,7 @@
 
 int flags()
 {
-<<<<<<< HEAD
-  return IOP_FLAGS_INCLUDE_IN_STYLES | IOP_FLAGS_SUPPORTS_BLENDING;
-=======
-	return IOP_FLAGS_INCLUDE_IN_STYLES;
->>>>>>> a7d3afed
+	return IOP_FLAGS_INCLUDE_IN_STYLES | IOP_FLAGS_SUPPORTS_BLENDING;
 }
 
 int groups()
@@ -648,90 +644,90 @@
 
 void gui_init(struct dt_iop_module_t *self)
 {
-  self->gui_data = malloc(sizeof(dt_iop_watermark_gui_data_t));
-  dt_iop_watermark_gui_data_t *g = (dt_iop_watermark_gui_data_t *)self->gui_data;
-  dt_iop_watermark_params_t *p = (dt_iop_watermark_params_t *)self->params;
-
-  self->widget = gtk_hbox_new(FALSE,0);
-  GtkWidget *vbox = gtk_vbox_new(FALSE,DT_GUI_IOP_MODULE_CONTROL_SPACING);
-  gtk_box_pack_start(GTK_BOX(self->widget), GTK_WIDGET(vbox), TRUE, TRUE, 5);
-
-  GtkWidget *label1 = dtgtk_reset_label_new(_("marker"), self, &p->filename, sizeof(char)*64);
-  GtkWidget *label4 = dtgtk_reset_label_new(_("alignment"), self, &p->alignment, sizeof(int));
-
-  // Add the marker combobox
-  GtkWidget *hbox= gtk_hbox_new(FALSE,0);
-  g->combobox1 = GTK_COMBO_BOX(gtk_combo_box_new_text());
-  g->dtbutton1  = DTGTK_BUTTON(dtgtk_button_new(dtgtk_cairo_paint_refresh, 0));
-  gtk_box_pack_start(GTK_BOX(hbox),GTK_WIDGET(label1),TRUE,TRUE,0);
-  gtk_box_pack_start(GTK_BOX(hbox),GTK_WIDGET(g->combobox1),TRUE,TRUE,0);
-  gtk_box_pack_start(GTK_BOX(hbox),GTK_WIDGET(g->dtbutton1),FALSE,FALSE,0);
-  gtk_box_pack_start(GTK_BOX(vbox), GTK_WIDGET(hbox), TRUE, TRUE, 0);
-
-  // Add opacity/scale sliders to table
-  g->scale1 = DTGTK_SLIDER(dtgtk_slider_new_with_range(DARKTABLE_SLIDER_BAR,0.0, 100.0, 1.0, p->opacity, 0.5));
-  g->scale2 = DTGTK_SLIDER(dtgtk_slider_new_with_range(DARKTABLE_SLIDER_BAR,1.0, 100.0, 1.0, p->scale, 0.5));
-  dtgtk_slider_set_format_type(g->scale1,DARKTABLE_SLIDER_FORMAT_PERCENT);
-  dtgtk_slider_set_format_type(g->scale2,DARKTABLE_SLIDER_FORMAT_PERCENT);
-  dtgtk_slider_set_label(g->scale1,_("opacity"));
-  dtgtk_slider_set_unit(g->scale1,"%");
-  dtgtk_slider_set_label(g->scale2,_("scale"));
-  dtgtk_slider_set_unit(g->scale2,"%");
-  gtk_box_pack_start(GTK_BOX(vbox), GTK_WIDGET(g->scale1), TRUE, TRUE, 0);
-  gtk_box_pack_start(GTK_BOX(vbox), GTK_WIDGET(g->scale2), TRUE, TRUE, 0);
-
-  // Create the 3x3 gtk table toggle button table...
-  GtkTable *bat = GTK_TABLE( gtk_table_new(3,3,TRUE));
-  for(int i=0; i<9; i++)
-  {
-    g->dtba[i] = DTGTK_TOGGLEBUTTON (dtgtk_togglebutton_new (dtgtk_cairo_paint_alignment,CPF_STYLE_FLAT|(CPF_SPECIAL_FLAG<<(i+1))));
-    gtk_widget_set_size_request (GTK_WIDGET (g->dtba[i]),16,16);
-    gtk_table_attach (GTK_TABLE (bat), GTK_WIDGET (g->dtba[i]), (i%3),(i%3)+1,(i/3),(i/3)+1,0,0,0,0);
-    g_signal_connect (G_OBJECT (g->dtba[i]), "toggled",G_CALLBACK (alignment_callback), self);
-  }
-  GtkWidget *hbox2 = gtk_hbox_new(FALSE,0);
-  gtk_box_pack_start(GTK_BOX(hbox2),GTK_WIDGET(label4),TRUE,TRUE,0);
-  gtk_box_pack_start(GTK_BOX(hbox2), GTK_WIDGET(bat), TRUE, TRUE, 0);
-  gtk_box_pack_start(GTK_BOX(vbox), GTK_WIDGET(hbox2), TRUE, TRUE, 0);
-
-  // x/y offset
-  g->scale3 = DTGTK_SLIDER(dtgtk_slider_new_with_range(DARKTABLE_SLIDER_VALUE,-1.0, 1.0,0.001, p->xoffset,3));
-  g->scale4 = DTGTK_SLIDER(dtgtk_slider_new_with_range(DARKTABLE_SLIDER_VALUE,-1.0, 1.0,0.001, p->yoffset, 3));
-  dtgtk_slider_set_label(g->scale3,_("x offset"));
-  dtgtk_slider_set_label(g->scale4,_("y offset"));
-  gtk_box_pack_start(GTK_BOX(vbox), GTK_WIDGET(g->scale3), TRUE, TRUE, 0);
-  gtk_box_pack_start(GTK_BOX(vbox), GTK_WIDGET(g->scale4), TRUE, TRUE, 0);
-
-
-  // Let's add some tooltips and hook up some signals...
-  g_object_set(G_OBJECT(g->scale1), "tooltip-text", _("the opacity of the watermark"), (char *)NULL);
-  g_object_set(G_OBJECT(g->scale2), "tooltip-text", _("the scale of the watermark"), (char *)NULL);
-
-  g_signal_connect (G_OBJECT (g->scale1), "value-changed",
-                    G_CALLBACK (opacity_callback), self);
-  g_signal_connect (G_OBJECT (g->scale2), "value-changed",
-                    G_CALLBACK (scale_callback), self);
-
-  g_signal_connect (G_OBJECT (g->scale3), "value-changed",
-                    G_CALLBACK (xoffset_callback), self);
-
-  g_signal_connect (G_OBJECT (g->scale4), "value-changed",
-                    G_CALLBACK (yoffset_callback), self);
-
-
-  g_signal_connect (G_OBJECT (g->dtbutton1), "clicked",G_CALLBACK (refresh_callback), self);
-
-  refresh_watermarks( self );
-
-
-  g_signal_connect (G_OBJECT (g->combobox1), "changed",
-                    G_CALLBACK (watermark_callback), self);
+	self->gui_data = malloc(sizeof(dt_iop_watermark_gui_data_t));
+	dt_iop_watermark_gui_data_t *g = (dt_iop_watermark_gui_data_t *)self->gui_data;
+	dt_iop_watermark_params_t *p = (dt_iop_watermark_params_t *)self->params;
+
+	self->widget = gtk_hbox_new(FALSE,0);
+	GtkWidget *vbox = gtk_vbox_new(FALSE,DT_GUI_IOP_MODULE_CONTROL_SPACING);
+	gtk_box_pack_start(GTK_BOX(self->widget), GTK_WIDGET(vbox), TRUE, TRUE, 5);
+
+	GtkWidget *label1 = dtgtk_reset_label_new(_("marker"), self, &p->filename, sizeof(char)*64);
+	GtkWidget *label4 = dtgtk_reset_label_new(_("alignment"), self, &p->alignment, sizeof(int));
+
+	// Add the marker combobox
+	GtkWidget *hbox= gtk_hbox_new(FALSE,0);
+	g->combobox1 = GTK_COMBO_BOX(gtk_combo_box_new_text());
+	g->dtbutton1  = DTGTK_BUTTON(dtgtk_button_new(dtgtk_cairo_paint_refresh, 0));
+	gtk_box_pack_start(GTK_BOX(hbox),GTK_WIDGET(label1),TRUE,TRUE,0);
+	gtk_box_pack_start(GTK_BOX(hbox),GTK_WIDGET(g->combobox1),TRUE,TRUE,0);
+	gtk_box_pack_start(GTK_BOX(hbox),GTK_WIDGET(g->dtbutton1),FALSE,FALSE,0);
+	gtk_box_pack_start(GTK_BOX(vbox), GTK_WIDGET(hbox), TRUE, TRUE, 0);
+
+	// Add opacity/scale sliders to table
+	g->scale1 = DTGTK_SLIDER(dtgtk_slider_new_with_range(DARKTABLE_SLIDER_BAR,0.0, 100.0, 1.0, p->opacity, 0.5));
+	g->scale2 = DTGTK_SLIDER(dtgtk_slider_new_with_range(DARKTABLE_SLIDER_BAR,1.0, 100.0, 1.0, p->scale, 0.5));
+	dtgtk_slider_set_format_type(g->scale1,DARKTABLE_SLIDER_FORMAT_PERCENT);
+	dtgtk_slider_set_format_type(g->scale2,DARKTABLE_SLIDER_FORMAT_PERCENT);
+	dtgtk_slider_set_label(g->scale1,_("opacity"));
+	dtgtk_slider_set_unit(g->scale1,"%");
+	dtgtk_slider_set_label(g->scale2,_("scale"));
+	dtgtk_slider_set_unit(g->scale2,"%");
+	gtk_box_pack_start(GTK_BOX(vbox), GTK_WIDGET(g->scale1), TRUE, TRUE, 0);
+	gtk_box_pack_start(GTK_BOX(vbox), GTK_WIDGET(g->scale2), TRUE, TRUE, 0);
+
+	// Create the 3x3 gtk table toggle button table...
+	GtkTable *bat = GTK_TABLE( gtk_table_new(3,3,TRUE));
+	for(int i=0; i<9; i++)
+	{
+		g->dtba[i] = DTGTK_TOGGLEBUTTON (dtgtk_togglebutton_new (dtgtk_cairo_paint_alignment,CPF_STYLE_FLAT|(CPF_SPECIAL_FLAG<<(i+1))));
+		gtk_widget_set_size_request (GTK_WIDGET (g->dtba[i]),16,16);
+		gtk_table_attach (GTK_TABLE (bat), GTK_WIDGET (g->dtba[i]), (i%3),(i%3)+1,(i/3),(i/3)+1,0,0,0,0);
+		g_signal_connect (G_OBJECT (g->dtba[i]), "toggled",G_CALLBACK (alignment_callback), self);
+	}
+	GtkWidget *hbox2 = gtk_hbox_new(FALSE,0);
+	gtk_box_pack_start(GTK_BOX(hbox2),GTK_WIDGET(label4),TRUE,TRUE,0);
+	gtk_box_pack_start(GTK_BOX(hbox2), GTK_WIDGET(bat), TRUE, TRUE, 0);
+	gtk_box_pack_start(GTK_BOX(vbox), GTK_WIDGET(hbox2), TRUE, TRUE, 0);
+
+	// x/y offset
+	g->scale3 = DTGTK_SLIDER(dtgtk_slider_new_with_range(DARKTABLE_SLIDER_VALUE,-1.0, 1.0,0.001, p->xoffset,3));
+	g->scale4 = DTGTK_SLIDER(dtgtk_slider_new_with_range(DARKTABLE_SLIDER_VALUE,-1.0, 1.0,0.001, p->yoffset, 3));
+	dtgtk_slider_set_label(g->scale3,_("x offset"));
+	dtgtk_slider_set_label(g->scale4,_("y offset"));
+	gtk_box_pack_start(GTK_BOX(vbox), GTK_WIDGET(g->scale3), TRUE, TRUE, 0);
+	gtk_box_pack_start(GTK_BOX(vbox), GTK_WIDGET(g->scale4), TRUE, TRUE, 0);
+
+
+	// Let's add some tooltips and hook up some signals...
+	g_object_set(G_OBJECT(g->scale1), "tooltip-text", _("the opacity of the watermark"), (char *)NULL);
+	g_object_set(G_OBJECT(g->scale2), "tooltip-text", _("the scale of the watermark"), (char *)NULL);
+
+	g_signal_connect (G_OBJECT (g->scale1), "value-changed",
+										G_CALLBACK (opacity_callback), self);
+	g_signal_connect (G_OBJECT (g->scale2), "value-changed",
+										G_CALLBACK (scale_callback), self);
+
+	g_signal_connect (G_OBJECT (g->scale3), "value-changed",
+										G_CALLBACK (xoffset_callback), self);
+
+	g_signal_connect (G_OBJECT (g->scale4), "value-changed",
+										G_CALLBACK (yoffset_callback), self);
+
+
+	g_signal_connect (G_OBJECT (g->dtbutton1), "clicked",G_CALLBACK (refresh_callback), self);
+
+	refresh_watermarks( self );
+
+
+	g_signal_connect (G_OBJECT (g->combobox1), "changed",
+										G_CALLBACK (watermark_callback), self);
 }
 
 void gui_cleanup(struct dt_iop_module_t *self)
 {
-  free(self->gui_data);
-  self->gui_data = NULL;
+	free(self->gui_data);
+	self->gui_data = NULL;
 }
 
 // kate: tab-indents: off; indent-width 2; replace-tabs on; indent-mode cstyle; remove-trailing-space on;