
/*
    This file is part of darktable,
    copyright (c) 2009--2010 johannes hanika.

    darktable is free software: you can redistribute it and/or modify
    it under the terms of the GNU General Public License as published by
    the Free Software Foundation, either version 3 of the License, or
    (at your option) any later version.

    darktable is distributed in the hope that it will be useful,
    but WITHOUT ANY WARRANTY; without even the implied warranty of
    MERCHANTABILITY or FITNESS FOR A PARTICULAR PURPOSE.  See the
    GNU General Public License for more details.

    You should have received a copy of the GNU General Public License
    along with darktable.  If not, see <http://www.gnu.org/licenses/>.
*/
#include "libs/lib.h"
#include "gui/accelerators.h"
#include "gui/gtk.h"
#include "dtgtk/button.h"
#include "control/conf.h"
#include "control/control.h"
#include "common/debug.h"
#include <stdlib.h>

typedef struct dt_lib_module_info_t
{
  char plugin_name[128];
  char params[8192];
  int params_size;
}
dt_lib_module_info_t;

typedef struct dt_lib_presets_edit_dialog_t
{
  GtkEntry *name, *description;
  char plugin_name[128];
  void *params;
  int32_t params_size;
}
dt_lib_presets_edit_dialog_t;

static gchar*
get_preset_name(GtkMenuItem *menuitem)
{
  const gchar *name = gtk_label_get_label(GTK_LABEL(gtk_bin_get_child(GTK_BIN(menuitem))));
  const gchar *c = name;
  // remove <-> markup tag at beginning.
  if(*c == '<')
  {
    while(*c != '>') c++;
    c++;
  }
  gchar *pn = g_strdup(c);
  gchar *c2 = pn;
  // possibly remove trailing <-> markup tag
  while(*c2 != '<' && *c2 != '\0') c2++;
  if(*c2 == '<') *c2 = '\0';
  c2 = g_strrstr(pn, _("(default)"));
  if(c2 && c2 > pn) *(c2-1) = '\0';
  return pn;
}

static gchar*
get_active_preset_name(dt_lib_module_info_t *minfo)
{
  sqlite3_stmt *stmt;
  DT_DEBUG_SQLITE3_PREPARE_V2(dt_database_get(darktable.db), "select name, op_params, writeprotect from presets where operation=?1", -1, &stmt, NULL);
  DT_DEBUG_SQLITE3_BIND_TEXT(stmt, 1, minfo->plugin_name, strlen(minfo->plugin_name), SQLITE_TRANSIENT);
  gchar *name = NULL;
  // collect all presets for op from db
  while(sqlite3_step(stmt) == SQLITE_ROW)
  {
    void *op_params = (void *)sqlite3_column_blob(stmt, 1);
    int32_t op_params_size = sqlite3_column_bytes(stmt, 1);
    if(op_params_size == minfo->params_size && !memcmp(minfo->params, op_params, op_params_size))
    {
      name = g_strdup((char *)sqlite3_column_text(stmt, 0));
      break;
    }
  }
  sqlite3_finalize(stmt);
  return name;
}

static void
edit_preset_response(GtkDialog *dialog, gint response_id, dt_lib_presets_edit_dialog_t *g)
{
  // commit all the user input fields
  sqlite3_stmt *stmt;
  DT_DEBUG_SQLITE3_PREPARE_V2(dt_database_get(darktable.db), "insert into presets (name, description, operation, op_params, blendop_params, enabled, model, maker, lens, "
             "iso_min, iso_max, exposure_min, exposure_max, aperture_min, aperture_max, focal_length_min, focal_length_max, writeprotect, "
             "autoapply, filter, def, isldr) values (?1, ?2, ?3, ?4, null, 1, '%', '%', '%', 0, 51200, 0, 100000000, 0, 100000000, 0, 1000, 0, 0, 0, 0, 0)", -1, &stmt, NULL);
  DT_DEBUG_SQLITE3_BIND_TEXT(stmt, 1, gtk_entry_get_text(g->name), strlen(gtk_entry_get_text(g->name)), SQLITE_TRANSIENT);
  DT_DEBUG_SQLITE3_BIND_TEXT(stmt, 2, gtk_entry_get_text(g->description), strlen(gtk_entry_get_text(g->description)), SQLITE_TRANSIENT);
  DT_DEBUG_SQLITE3_BIND_TEXT(stmt, 3, g->plugin_name, strlen(g->plugin_name), SQLITE_TRANSIENT);
  DT_DEBUG_SQLITE3_BIND_BLOB(stmt, 4, g->params, g->params_size, SQLITE_TRANSIENT);
  sqlite3_step(stmt);
  sqlite3_finalize(stmt);

  gtk_widget_destroy(GTK_WIDGET(dialog));
  free(g);
}

static void
edit_preset (const char *name_in, dt_lib_module_info_t *minfo)
{
  gchar *name = NULL;
  if(name_in == NULL)
  {
    name = get_active_preset_name(minfo);
    if(name == NULL) return;
  }
  else name = g_strdup(name_in);

  GtkWidget *dialog;
  /* Create the widgets */
  char title[1024];
  GtkWidget *window = dt_ui_main_window(darktable.gui->ui);
  snprintf(title, 1024, _("edit `%s'"), name);
  dialog = gtk_dialog_new_with_buttons (title,
                                        GTK_WINDOW(window),
                                        GTK_DIALOG_DESTROY_WITH_PARENT,
                                        GTK_STOCK_OK,
                                        GTK_RESPONSE_NONE,
                                        NULL);
  GtkContainer *content_area = GTK_CONTAINER(gtk_dialog_get_content_area (GTK_DIALOG (dialog)));
  GtkWidget *alignment = gtk_alignment_new(0.5, 0.5, 1.0, 1.0);
  gtk_alignment_set_padding(GTK_ALIGNMENT(alignment), 5, 5, 5, 5);
  gtk_container_add (content_area, alignment);
  GtkBox *box = GTK_BOX(gtk_vbox_new(FALSE, 5));
  gtk_container_add (GTK_CONTAINER(alignment), GTK_WIDGET(box));

  dt_lib_presets_edit_dialog_t *g = (dt_lib_presets_edit_dialog_t *)g_malloc0(sizeof(dt_lib_presets_edit_dialog_t));
  g_strlcpy(g->plugin_name, minfo->plugin_name, 128);
  g->params_size = minfo->params_size;
  g->params = minfo->params;
  g->name = GTK_ENTRY(gtk_entry_new());
  gtk_entry_set_text(g->name, name);
  gtk_box_pack_start(box, GTK_WIDGET(g->name), FALSE, FALSE, 0);
  g_object_set(G_OBJECT(g->name), "tooltip-text", _("name of the preset"), (char *)NULL);

  g->description = GTK_ENTRY(gtk_entry_new());
  gtk_box_pack_start(box, GTK_WIDGET(g->description), FALSE, FALSE, 0);
  g_object_set(G_OBJECT(g->description), "tooltip-text", _("description or further information"), (char *)NULL);

  sqlite3_stmt *stmt;
  DT_DEBUG_SQLITE3_PREPARE_V2(dt_database_get(darktable.db), "select description from presets where name = ?1 and operation = ?2", -1, &stmt, NULL);
  DT_DEBUG_SQLITE3_BIND_TEXT(stmt, 1, name, strlen(name), SQLITE_TRANSIENT);
  DT_DEBUG_SQLITE3_BIND_TEXT(stmt, 2, minfo->plugin_name, strlen(minfo->plugin_name), SQLITE_TRANSIENT);
  if(sqlite3_step(stmt) == SQLITE_ROW)
  {
    gtk_entry_set_text(g->description, (const char *)sqlite3_column_text(stmt, 0));
  }
  sqlite3_finalize(stmt);

  // now delete preset, so we can re-insert the new values:
  DT_DEBUG_SQLITE3_PREPARE_V2(dt_database_get(darktable.db), "delete from presets where name=?1 and operation=?2", -1, &stmt, NULL);
  DT_DEBUG_SQLITE3_BIND_TEXT(stmt, 1, name, strlen(name), SQLITE_TRANSIENT);
  DT_DEBUG_SQLITE3_BIND_TEXT(stmt, 2, minfo->plugin_name, strlen(minfo->plugin_name), SQLITE_TRANSIENT);
  sqlite3_step(stmt);
  sqlite3_finalize(stmt);

  g_signal_connect (dialog, "response", G_CALLBACK (edit_preset_response), g);
  gtk_widget_show_all (dialog);
  g_free(name);
}

static void
menuitem_new_preset (GtkMenuItem *menuitem, dt_lib_module_info_t *minfo)
{
  // add new preset
  sqlite3_stmt *stmt;
  DT_DEBUG_SQLITE3_PREPARE_V2(dt_database_get(darktable.db), "delete from presets where name=?1 and operation=?2", -1, &stmt, NULL);
  DT_DEBUG_SQLITE3_BIND_TEXT(stmt, 1, _("new preset"), strlen(_("new preset")), SQLITE_STATIC);
  DT_DEBUG_SQLITE3_BIND_TEXT(stmt, 2, minfo->plugin_name, strlen(minfo->plugin_name), SQLITE_TRANSIENT);
  sqlite3_step(stmt);
  sqlite3_finalize(stmt);
  DT_DEBUG_SQLITE3_PREPARE_V2(dt_database_get(darktable.db), "insert into presets (name, description, operation, op_params, blendop_params, enabled, model, maker, lens, "
             "iso_min, iso_max, exposure_min, exposure_max, aperture_min, aperture_max, focal_length_min, focal_length_max, writeprotect, "
             "autoapply, filter, def, isldr) values (?1, '', ?2, ?3, null, 1, '%', '%', '%', 0, 51200, 0, 100000000, 0, 100000000, 0, 1000, 0, 0, 0, 0, 0)", -1, &stmt, NULL);
  DT_DEBUG_SQLITE3_BIND_TEXT(stmt, 1, _("new preset"), strlen(_("new preset")), SQLITE_STATIC);
  DT_DEBUG_SQLITE3_BIND_TEXT(stmt, 2, minfo->plugin_name, strlen(minfo->plugin_name), SQLITE_TRANSIENT);
  DT_DEBUG_SQLITE3_BIND_BLOB(stmt, 3, minfo->params, minfo->params_size, SQLITE_TRANSIENT);
  sqlite3_step(stmt);
  sqlite3_finalize(stmt);
  // then show edit dialog
  edit_preset (_("new preset"), minfo);
}

static void
menuitem_edit_preset (GtkMenuItem *menuitem, dt_lib_module_info_t *minfo)
{
  edit_preset (NULL, minfo);
}

static void
menuitem_delete_preset (GtkMenuItem *menuitem, dt_lib_module_info_t *minfo)
{
  sqlite3_stmt *stmt;
  gchar *name = get_active_preset_name(minfo);
  if(name == NULL) return;
  DT_DEBUG_SQLITE3_PREPARE_V2(dt_database_get(darktable.db), "delete from presets where name=?1 and operation=?2 and writeprotect=0", -1, &stmt, NULL);
  DT_DEBUG_SQLITE3_BIND_TEXT(stmt, 1, name, strlen(name), SQLITE_TRANSIENT);
  DT_DEBUG_SQLITE3_BIND_TEXT(stmt, 2, minfo->plugin_name, strlen(minfo->plugin_name), SQLITE_TRANSIENT);
  sqlite3_step(stmt);
  sqlite3_finalize(stmt);
  g_free(name);
}

static void
pick_callback(GtkMenuItem *menuitem, dt_lib_module_info_t *minfo)
{
  // apply preset via set_params
  gchar *pn = get_preset_name(menuitem);
  sqlite3_stmt *stmt;
  DT_DEBUG_SQLITE3_PREPARE_V2(dt_database_get(darktable.db), "select op_params from presets where operation = ?1 and name = ?2", -1, &stmt, NULL);
  DT_DEBUG_SQLITE3_BIND_TEXT(stmt, 1, minfo->plugin_name, strlen(minfo->plugin_name), SQLITE_TRANSIENT);
  DT_DEBUG_SQLITE3_BIND_TEXT(stmt, 2, pn, strlen(pn), SQLITE_TRANSIENT);

  int res = 0;
  if(sqlite3_step(stmt) == SQLITE_ROW)
  {
    const void *blob = sqlite3_column_blob(stmt, 0);
    int length  = sqlite3_column_bytes(stmt, 0);
    if(blob)
    {
      GList *it = darktable.lib->plugins;
      while(it)
      {
        dt_lib_module_t *module = (dt_lib_module_t *)it->data;
        if(!strncmp(module->plugin_name, minfo->plugin_name, 128))
        {
          res = module->set_params(module, blob, length);
          break;
        }
        it = g_list_next(it);
      }
    }
  }
  sqlite3_finalize(stmt);
  if(res)
  {
    dt_control_log(_("deleting preset for obsolete module"));
    DT_DEBUG_SQLITE3_PREPARE_V2(dt_database_get(darktable.db), "delete from presets where operation = ?1 and name = ?2", -1, &stmt, NULL);
    DT_DEBUG_SQLITE3_BIND_TEXT(stmt, 1, minfo->plugin_name, strlen(minfo->plugin_name), SQLITE_TRANSIENT);
    DT_DEBUG_SQLITE3_BIND_TEXT(stmt, 2, pn, strlen(pn), SQLITE_TRANSIENT);
    sqlite3_step(stmt);
    sqlite3_finalize(stmt);
  }
  g_free(pn);
}

static void
dt_lib_presets_popup_menu_show(dt_lib_module_info_t *minfo)
{
  GtkMenu *menu = darktable.gui->presets_popup_menu;
  if(menu)
    gtk_widget_destroy(GTK_WIDGET(menu));
  darktable.gui->presets_popup_menu = GTK_MENU(gtk_menu_new());
  menu = darktable.gui->presets_popup_menu;

  GtkWidget *mi;
  int active_preset = -1, cnt = 0, writeprotect = 0;
  sqlite3_stmt *stmt;
  // order: get shipped defaults first
  DT_DEBUG_SQLITE3_PREPARE_V2(dt_database_get(darktable.db), "select name, op_params, writeprotect, description from presets where operation=?1 order by writeprotect desc, rowid", -1, &stmt, NULL);
  DT_DEBUG_SQLITE3_BIND_TEXT(stmt, 1, minfo->plugin_name, strlen(minfo->plugin_name), SQLITE_TRANSIENT);

  // collect all presets for op from db
  while(sqlite3_step(stmt) == SQLITE_ROW)
  {
    void *op_params = (void *)sqlite3_column_blob(stmt, 1);
    int32_t op_params_size = sqlite3_column_bytes(stmt, 1);
    // selected in bold:
    // printf("comparing %d bytes to %d\n", op_params_size, minfo->params_size);
    // for(int k=0;k<op_params_size && !memcmp(minfo->params, op_params, k);k++) printf("compare [%c %c] %d: %d\n",
    // ((const char*)(minfo->params))[k],
    // ((const char*)(op_params))[k],
    // k, memcmp(minfo->params, op_params, k));
    if(op_params_size == minfo->params_size && !memcmp(minfo->params, op_params, op_params_size))
    {
      active_preset = cnt;
      writeprotect = sqlite3_column_int(stmt, 2);
      char *markup;
      mi = gtk_menu_item_new_with_label("");
      markup = g_markup_printf_escaped ("<span weight=\"bold\">%s</span>", sqlite3_column_text(stmt, 0));
      gtk_label_set_markup (GTK_LABEL (gtk_bin_get_child(GTK_BIN(mi))), markup);
      g_free (markup);
    }
    else
    {
      mi = gtk_menu_item_new_with_label((const char *)sqlite3_column_text(stmt, 0));
    }
    g_signal_connect(G_OBJECT(mi), "activate", G_CALLBACK(pick_callback), minfo);
    g_object_set(G_OBJECT(mi), "tooltip-text", sqlite3_column_text(stmt, 3), (char *)NULL);
    gtk_menu_shell_append(GTK_MENU_SHELL(menu), mi);
    cnt ++;
  }
  sqlite3_finalize(stmt);
  gtk_menu_shell_append(GTK_MENU_SHELL(menu), gtk_separator_menu_item_new());

  // FIXME: this doesn't seem to work.
  if(active_preset >= 0)
  {
    if(!writeprotect)
    {
      mi = gtk_menu_item_new_with_label(_("edit this preset.."));
      g_signal_connect(G_OBJECT(mi), "activate", G_CALLBACK(menuitem_edit_preset), minfo);
      gtk_menu_shell_append(GTK_MENU_SHELL(menu), mi);

      mi = gtk_menu_item_new_with_label(_("delete this preset"));
      g_signal_connect(G_OBJECT(mi), "activate", G_CALLBACK(menuitem_delete_preset), minfo);
      gtk_menu_shell_append(GTK_MENU_SHELL(menu), mi);
    }
  }
  else
  {
    mi = gtk_menu_item_new_with_label(_("store new preset.."));
    g_signal_connect(G_OBJECT(mi), "activate", G_CALLBACK(menuitem_new_preset), minfo);
    gtk_menu_shell_append(GTK_MENU_SHELL(menu), mi);
  }
}

static gint
dt_lib_sort_plugins(gconstpointer a, gconstpointer b)
{
  const dt_lib_module_t *am = (const dt_lib_module_t *)a;
  const dt_lib_module_t *bm = (const dt_lib_module_t *)b;
  const int apos = am->position ? am->position() : 0;
  const int bpos = bm->position ? bm->position() : 0;
  return apos - bpos;
}

/* default expandable implementation */
static int _lib_default_expandable() { return 1; };

static int
dt_lib_load_module (dt_lib_module_t *module, const char *libname, const char *plugin_name)
{
//  char name[1024];
  module->dt = &darktable;
  module->widget = NULL;
  g_strlcpy(module->plugin_name, plugin_name, 20);
  module->module = g_module_open(libname, G_MODULE_BIND_LAZY);
  if(!module->module) goto error;
  int (*version)();
  if(!g_module_symbol(module->module, "dt_module_dt_version", (gpointer)&(version))) goto error;
  if(version() != dt_version())
  {
    fprintf(stderr, "[lib_load_module] `%s' is compiled for another version of dt (module %d (%s) != dt %d (%s)) !\n", libname, abs(version()), version() < 0 ? "debug" : "opt", abs(dt_version()), dt_version() < 0 ? "debug" : "opt");
    goto error;
  }
  if(!g_module_symbol(module->module, "name",                   (gpointer)&(module->name)))                   goto error;
  if(!g_module_symbol(module->module, "views",                  (gpointer)&(module->views)))                  goto error;
  if(!g_module_symbol(module->module, "container",              (gpointer)&(module->container)))              goto error;
  if(!g_module_symbol(module->module, "expandable",             (gpointer)&(module->expandable)))             module->expandable = _lib_default_expandable;

  if(!g_module_symbol(module->module, "gui_reset",              (gpointer)&(module->gui_reset)))              module->gui_reset = NULL;
  if(!g_module_symbol(module->module, "gui_init",               (gpointer)&(module->gui_init)))               goto error;
  if(!g_module_symbol(module->module, "gui_cleanup",            (gpointer)&(module->gui_cleanup)))            goto error;

  if(!g_module_symbol(module->module, "gui_post_expose",        (gpointer)&(module->gui_post_expose)))        module->gui_post_expose = NULL;
  if(!g_module_symbol(module->module, "mouse_leave",            (gpointer)&(module->mouse_leave)))            module->mouse_leave = NULL;
  if(!g_module_symbol(module->module, "mouse_moved",            (gpointer)&(module->mouse_moved)))            module->mouse_moved = NULL;
  if(!g_module_symbol(module->module, "button_released",        (gpointer)&(module->button_released)))        module->button_released = NULL;
  if(!g_module_symbol(module->module, "button_pressed",         (gpointer)&(module->button_pressed)))         module->button_pressed = NULL;
  if(!g_module_symbol(module->module, "configure",              (gpointer)&(module->configure)))              module->configure = NULL;
  if(!g_module_symbol(module->module, "scrolled",               (gpointer)&(module->scrolled)))               module->scrolled = NULL;
  if(!g_module_symbol(module->module, "position",               (gpointer)&(module->position)))               module->position = NULL;
  if((!g_module_symbol(module->module, "get_params",            (gpointer)&(module->get_params))) ||
      (!g_module_symbol(module->module, "set_params",            (gpointer)&(module->set_params))) ||
      (!g_module_symbol(module->module, "init_presets",          (gpointer)&(module->init_presets))))
  {
    // need both at the same time, or none.
    module->set_params   = NULL;
    module->get_params   = NULL;
    module->init_presets = NULL;
  }
<<<<<<< HEAD

  if(!g_module_symbol(module->module, "init_key_accels",          
		      (gpointer)&(module->init_key_accels)))        
    module->init_key_accels = NULL;
=======
  if(!g_module_symbol(module->module, "init_key_accels", (gpointer)&(module->init_key_accels)))        module->init_key_accels = NULL;
  if(!g_module_symbol(module->module, "connect_key_accels", (gpointer)&(module->connect_key_accels)))        module->connect_key_accels = NULL;

  module->accel_closures = NULL;
  module->reset_button = NULL;
  module->presets_button = NULL;
>>>>>>> 677ed062

  if (module->gui_reset)
  {
    dt_accel_register_lib(module,
                          NC_("accel", "reset plugin parameters"), 0, 0);
  }
  if(module->get_params)
  {
    dt_accel_register_lib(module,
                          NC_("accel", "show preset menu"), 0, 0);
  }

  return 0;
error:
  fprintf(stderr, "[lib_load_module] failed to open operation `%s': %s\n", plugin_name, g_module_error());
  if(module->module) g_module_close(module->module);
  return 1;
}

static void
init_presets(dt_lib_module_t *module)
{
  if(module->init_presets)
  {
    // only if method exists and no writeprotected (static) preset has been inserted yet.
    sqlite3_stmt *stmt;
    DT_DEBUG_SQLITE3_PREPARE_V2(dt_database_get(darktable.db), "select * from presets where operation=?1 and writeprotect=1", -1, &stmt, NULL);
    DT_DEBUG_SQLITE3_BIND_TEXT(stmt, 1, module->name(), -1, SQLITE_TRANSIENT);
    if(sqlite3_step(stmt) != SQLITE_ROW) module->init_presets(module);
    sqlite3_finalize(stmt);
  }
}

int
dt_lib_load_modules ()
{
  darktable.lib->plugins = NULL;
  GList *res = NULL;
  dt_lib_module_t *module;
  char plugindir[1024], plugin_name[256];
  const gchar *d_name;
  dt_util_get_plugindir(plugindir, 1024);
  g_strlcat(plugindir, "/plugins/lighttable", 1024);
  GDir *dir = g_dir_open(plugindir, 0, NULL);
  if(!dir) return 1;
  while((d_name = g_dir_read_name(dir)))
  {
    // get lib*.so
    if(strncmp(d_name, "lib", 3)) continue;
    if(strncmp(d_name + strlen(d_name) - 3, ".so", 3)) continue;
    strncpy(plugin_name, d_name+3, strlen(d_name)-6);
    plugin_name[strlen(d_name)-6] = '\0';
    module = (dt_lib_module_t *)malloc(sizeof(dt_lib_module_t));
    gchar *libname = g_module_build_path(plugindir, (const gchar *)plugin_name);
    if(dt_lib_load_module(module, libname, plugin_name))
    {
      free(module);
      continue;
    }
    // TODO: init presets
    g_free(libname);
    res = g_list_insert_sorted(res, module, dt_lib_sort_plugins);

//     module->factory_params = malloc(module->params_size);
//     memcpy(module->factory_params, module->default_params, module->params_size);
//     module->factory_enabled = module->default_enabled;
    init_presets(module);
    // Calling the keyboard shortcut initialization callback if present
    if(module->init_key_accels)
<<<<<<< HEAD
      module->init_key_accels(module);
=======
      (module->init_key_accels)(module);
>>>>>>> 677ed062
//     dt_iop_load_default_params(module);

  }
  g_dir_close(dir);

  darktable.lib->plugins = res;

  return 0;
}

void
dt_lib_unload_module (dt_lib_module_t *module)
{
  if(module->module) g_module_close(module->module);
}

static void
dt_lib_gui_expander_callback (GObject *object, GParamSpec *param_spec, gpointer user_data)
{
  GtkExpander *expander = GTK_EXPANDER (object);
  dt_lib_module_t *module = (dt_lib_module_t *)user_data;

  /* bail out if module is static */
  if(!module->expandable()) return;

  char var[1024];
  snprintf(var, 1024, "plugins/lighttable/%s/expanded", module->plugin_name);
  dt_conf_set_bool(var, gtk_expander_get_expanded (expander));

  if (gtk_expander_get_expanded (expander))
  {
    gtk_widget_show_all(module->widget);
    // register to receive draw events
    darktable.lib->gui_module = module;
    
    /* focus the current module */
    for(int k=0;k<DT_UI_CONTAINER_SIZE;k++)
      dt_ui_container_focus_widget(darktable.gui->ui, k, GTK_WIDGET(module->expander));
  }
  else
  {
    if(darktable.lib->gui_module == module)
    {
      darktable.lib->gui_module = NULL;
      dt_control_queue_redraw();
    }
    gtk_widget_hide_all(module->widget);
  }
}

static void
dt_lib_gui_reset_callback (GtkButton *button, gpointer user_data)
{
  dt_lib_module_t *module = (dt_lib_module_t *)user_data;
  module->gui_reset(module);
}

static void
_preset_popup_posistion(GtkMenu *menu, gint *x,gint *y,gboolean *push_in, gpointer data)
{
  gint w,h;
  GtkRequisition requisition;
  gdk_window_get_size(GTK_WIDGET(data)->window,&w,&h);
  gdk_window_get_origin (GTK_WIDGET(data)->window, x, y);
  gtk_widget_size_request (GTK_WIDGET (menu), &requisition);
  (*x)+=w-requisition.width;
  (*y)+=GTK_WIDGET(data)->allocation.height;
}

static void
popup_callback(GtkButton *button, dt_lib_module_t *module)
{
  static dt_lib_module_info_t mi;
  int32_t size = 0;
  g_strlcpy(mi.plugin_name, module->plugin_name, 128);
  void *params = module->get_params(module, &size);
  if(params)
  {
    g_assert(size <= 4096);
    memcpy(mi.params, params, size);
    mi.params_size = size;
    free(params);
  }
  else mi.params_size = 0;
  dt_lib_presets_popup_menu_show(&mi);
  gtk_menu_popup(darktable.gui->presets_popup_menu, NULL, NULL, _preset_popup_posistion, button, 0, gtk_get_current_event_time());
  gtk_widget_show_all(GTK_WIDGET(darktable.gui->presets_popup_menu));
  gtk_menu_reposition(GTK_MENU(darktable.gui->presets_popup_menu));
}

GtkWidget *
dt_lib_gui_get_expander (dt_lib_module_t *module)
{
<<<<<<< HEAD
  /* check if module is expandable */
  if(!module->expandable())
  {
    module->expander = NULL;
    return NULL;
  }

  char name[1024];
=======
//  char name[1024];
>>>>>>> 677ed062
  GtkHBox *hbox = GTK_HBOX(gtk_hbox_new(FALSE, 0));
  GtkVBox *vbox = GTK_VBOX(gtk_vbox_new(FALSE, 0));
  module->expander = GTK_EXPANDER(gtk_expander_new((const gchar *)(module->name())));

  gtk_box_pack_start(GTK_BOX(hbox), GTK_WIDGET(module->expander), TRUE, TRUE, 0);
<<<<<<< HEAD

  /* only add reset button if module has implemented the gui_reset function */
  if (module->gui_reset) 
  {
    GtkDarktableButton *resetbutton = DTGTK_BUTTON(dtgtk_button_new(dtgtk_cairo_paint_reset, CPF_STYLE_FLAT|CPF_DO_NOT_USE_BORDER));
    gtk_widget_set_size_request(GTK_WIDGET(resetbutton),13,13);
    g_object_set(G_OBJECT(resetbutton), "tooltip-text", _("reset parameters"), (char *)NULL);
    snprintf(name, 1024, "<Darktable>/lighttable/plugins/%s/reset plugin parameters",module->plugin_name);
    dtgtk_button_set_accel(resetbutton,darktable.control->accels_lighttable,name);
    gtk_box_pack_end  (GTK_BOX(hbox), GTK_WIDGET(resetbutton), FALSE, FALSE, 0);

    g_signal_connect (G_OBJECT (resetbutton), "clicked",
                    G_CALLBACK (dt_lib_gui_reset_callback), module);
  }

=======
  GtkDarktableButton *resetbutton = DTGTK_BUTTON(dtgtk_button_new(dtgtk_cairo_paint_reset, CPF_STYLE_FLAT|CPF_DO_NOT_USE_BORDER));
  gtk_widget_set_size_request(GTK_WIDGET(resetbutton),13,13);
  g_object_set(G_OBJECT(resetbutton), "tooltip-text", _("reset parameters"), (char *)NULL);
  module->reset_button = GTK_WIDGET(resetbutton);
  gtk_box_pack_end  (GTK_BOX(hbox), GTK_WIDGET(resetbutton), FALSE, FALSE, 0);
>>>>>>> 677ed062
  if(module->get_params)
  {
    GtkDarktableButton *presetsbutton = DTGTK_BUTTON(dtgtk_button_new(dtgtk_cairo_paint_presets,CPF_STYLE_FLAT|CPF_DO_NOT_USE_BORDER));
    gtk_widget_set_size_request(GTK_WIDGET(presetsbutton),13,13);
    g_object_set(G_OBJECT(presetsbutton), "tooltip-text", _("presets"), (char *)NULL);
    module->presets_button = GTK_WIDGET(presetsbutton);
    gtk_box_pack_end  (GTK_BOX(hbox), GTK_WIDGET(presetsbutton), FALSE, FALSE, 0);
    g_signal_connect (G_OBJECT (presetsbutton), "clicked", G_CALLBACK (popup_callback), module);
  }
  gtk_box_pack_start(GTK_BOX(vbox), GTK_WIDGET(hbox), TRUE, TRUE, 0);
  GtkWidget *al = gtk_alignment_new(1.0, 1.0, 1.0, 1.0);
  gtk_alignment_set_padding(GTK_ALIGNMENT(al), 10, 10, 10, 5);
  gtk_box_pack_start(GTK_BOX(vbox), al, TRUE, TRUE, 0);
  gtk_container_add(GTK_CONTAINER(al), module->widget);

  g_signal_connect (G_OBJECT (module->expander), "notify::expanded",
                    G_CALLBACK (dt_lib_gui_expander_callback), module);
  gtk_expander_set_spacing(module->expander, 10);
  gtk_widget_hide_all(module->widget);
  gtk_expander_set_expanded(module->expander, FALSE);
  GtkWidget *evb = gtk_event_box_new();

  gtk_container_set_border_width(GTK_CONTAINER(evb), 0);
  gtk_container_add(GTK_CONTAINER(evb), GTK_WIDGET(vbox));

  return evb;
}

void
dt_lib_init (dt_lib_t *lib)
{
  // Setting everything to null initially
  memset(lib, 0, sizeof(dt_lib_t));
  (void)dt_lib_load_modules();
}

void
dt_lib_cleanup (dt_lib_t *lib)
{
  while(lib->plugins)
  {
    dt_lib_module_t *module = (dt_lib_module_t *)(lib->plugins->data);
    dt_lib_unload_module(module);
    free(module);
    lib->plugins = g_list_delete_link(lib->plugins, lib->plugins);
  }
}

void
dt_lib_presets_add(const char *name, const char *plugin_name, const void *params, const int32_t params_size)
{
  sqlite3_stmt *stmt;
  DT_DEBUG_SQLITE3_PREPARE_V2(dt_database_get(darktable.db), "delete from presets where name=?1 and operation=?2", -1, &stmt, NULL);
  DT_DEBUG_SQLITE3_BIND_TEXT(stmt, 1, name, strlen(name), SQLITE_TRANSIENT);
  DT_DEBUG_SQLITE3_BIND_TEXT(stmt, 2, plugin_name, strlen(plugin_name), SQLITE_TRANSIENT);
  sqlite3_step(stmt);
  sqlite3_finalize(stmt);
  DT_DEBUG_SQLITE3_PREPARE_V2(dt_database_get(darktable.db), "insert into presets (name, description, operation, op_params, blendop_params, enabled, model, maker, lens, "
             "iso_min, iso_max, exposure_min, exposure_max, aperture_min, aperture_max, focal_length_min, focal_length_max, writeprotect, "
             "autoapply, filter, def, isldr) values (?1, '', ?2, ?3, null, 1, '%', '%', '%', 0, 51200, 0, 10000000, 0, 100000000, 0, 1000, 1, 0, 0, 0, 0)", -1, &stmt, NULL);
  DT_DEBUG_SQLITE3_BIND_TEXT(stmt, 1, name, strlen(name), SQLITE_TRANSIENT);
  DT_DEBUG_SQLITE3_BIND_TEXT(stmt, 2, plugin_name, strlen(plugin_name), SQLITE_TRANSIENT);
  DT_DEBUG_SQLITE3_BIND_BLOB(stmt, 3, params, params_size, SQLITE_TRANSIENT);
  sqlite3_step(stmt);
  sqlite3_finalize(stmt);
}

<<<<<<< HEAD
gboolean dt_lib_is_visible(dt_lib_module_t *module)
{
  char key[512];
  g_snprintf(key,512,"plugins/%s/visible", module->plugin_name);
  if (dt_conf_key_exists(key))
    return dt_conf_get_bool(key);

  /* if not key found, always make module visible */
  return TRUE;
}

void dt_lib_set_visible(dt_lib_module_t *module, gboolean visible)
{
  char key[512];
  g_snprintf(key,512,"plugins/%s/visible", module->plugin_name);
  dt_conf_set_bool(key, visible);  
  if (module->expander)
    gtk_widget_set_visible(GTK_WIDGET(module->expander), visible);  
  else if (module->widget)
    gtk_widget_set_visible(GTK_WIDGET(module->widget), visible);  
=======
void dt_lib_connect_common_accels(dt_lib_module_t *module)
{
  if(module->reset_button)
    dt_accel_connect_button_lib(module, "reset plugin parameters",
                                module->reset_button);
  if(module->presets_button)
    dt_accel_connect_button_lib(module, "show preset menu",
                                module->presets_button);
>>>>>>> 677ed062
}

// kate: tab-indents: off; indent-width 2; replace-tabs on; indent-mode cstyle; remove-trailing-space on;<|MERGE_RESOLUTION|>--- conflicted
+++ resolved
@@ -379,19 +379,12 @@
     module->get_params   = NULL;
     module->init_presets = NULL;
   }
-<<<<<<< HEAD
-
-  if(!g_module_symbol(module->module, "init_key_accels",          
-		      (gpointer)&(module->init_key_accels)))        
-    module->init_key_accels = NULL;
-=======
   if(!g_module_symbol(module->module, "init_key_accels", (gpointer)&(module->init_key_accels)))        module->init_key_accels = NULL;
   if(!g_module_symbol(module->module, "connect_key_accels", (gpointer)&(module->connect_key_accels)))        module->connect_key_accels = NULL;
 
   module->accel_closures = NULL;
   module->reset_button = NULL;
   module->presets_button = NULL;
->>>>>>> 677ed062
 
   if (module->gui_reset)
   {
@@ -461,11 +454,7 @@
     init_presets(module);
     // Calling the keyboard shortcut initialization callback if present
     if(module->init_key_accels)
-<<<<<<< HEAD
       module->init_key_accels(module);
-=======
-      (module->init_key_accels)(module);
->>>>>>> 677ed062
 //     dt_iop_load_default_params(module);
 
   }
@@ -559,46 +548,31 @@
 GtkWidget *
 dt_lib_gui_get_expander (dt_lib_module_t *module)
 {
-<<<<<<< HEAD
   /* check if module is expandable */
   if(!module->expandable())
   {
     module->expander = NULL;
     return NULL;
   }
-
-  char name[1024];
-=======
-//  char name[1024];
->>>>>>> 677ed062
   GtkHBox *hbox = GTK_HBOX(gtk_hbox_new(FALSE, 0));
   GtkVBox *vbox = GTK_VBOX(gtk_vbox_new(FALSE, 0));
   module->expander = GTK_EXPANDER(gtk_expander_new((const gchar *)(module->name())));
 
   gtk_box_pack_start(GTK_BOX(hbox), GTK_WIDGET(module->expander), TRUE, TRUE, 0);
-<<<<<<< HEAD
 
   /* only add reset button if module has implemented the gui_reset function */
   if (module->gui_reset) 
   {
     GtkDarktableButton *resetbutton = DTGTK_BUTTON(dtgtk_button_new(dtgtk_cairo_paint_reset, CPF_STYLE_FLAT|CPF_DO_NOT_USE_BORDER));
+    module->reset_button = GTK_WIDGET(resetbutton);
     gtk_widget_set_size_request(GTK_WIDGET(resetbutton),13,13);
     g_object_set(G_OBJECT(resetbutton), "tooltip-text", _("reset parameters"), (char *)NULL);
-    snprintf(name, 1024, "<Darktable>/lighttable/plugins/%s/reset plugin parameters",module->plugin_name);
-    dtgtk_button_set_accel(resetbutton,darktable.control->accels_lighttable,name);
     gtk_box_pack_end  (GTK_BOX(hbox), GTK_WIDGET(resetbutton), FALSE, FALSE, 0);
 
     g_signal_connect (G_OBJECT (resetbutton), "clicked",
                     G_CALLBACK (dt_lib_gui_reset_callback), module);
   }
 
-=======
-  GtkDarktableButton *resetbutton = DTGTK_BUTTON(dtgtk_button_new(dtgtk_cairo_paint_reset, CPF_STYLE_FLAT|CPF_DO_NOT_USE_BORDER));
-  gtk_widget_set_size_request(GTK_WIDGET(resetbutton),13,13);
-  g_object_set(G_OBJECT(resetbutton), "tooltip-text", _("reset parameters"), (char *)NULL);
-  module->reset_button = GTK_WIDGET(resetbutton);
-  gtk_box_pack_end  (GTK_BOX(hbox), GTK_WIDGET(resetbutton), FALSE, FALSE, 0);
->>>>>>> 677ed062
   if(module->get_params)
   {
     GtkDarktableButton *presetsbutton = DTGTK_BUTTON(dtgtk_button_new(dtgtk_cairo_paint_presets,CPF_STYLE_FLAT|CPF_DO_NOT_USE_BORDER));
@@ -666,7 +640,6 @@
   sqlite3_finalize(stmt);
 }
 
-<<<<<<< HEAD
 gboolean dt_lib_is_visible(dt_lib_module_t *module)
 {
   char key[512];
@@ -686,8 +659,9 @@
   if (module->expander)
     gtk_widget_set_visible(GTK_WIDGET(module->expander), visible);  
   else if (module->widget)
-    gtk_widget_set_visible(GTK_WIDGET(module->widget), visible);  
-=======
+    gtk_widget_set_visible(GTK_WIDGET(module->widget), visible);
+}
+
 void dt_lib_connect_common_accels(dt_lib_module_t *module)
 {
   if(module->reset_button)
@@ -696,7 +670,6 @@
   if(module->presets_button)
     dt_accel_connect_button_lib(module, "show preset menu",
                                 module->presets_button);
->>>>>>> 677ed062
 }
 
 // kate: tab-indents: off; indent-width 2; replace-tabs on; indent-mode cstyle; remove-trailing-space on;